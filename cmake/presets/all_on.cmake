--- conflicted
+++ resolved
@@ -9,19 +9,11 @@
         SRD VORONOI
         USER-ADIOS USER-ATC USER-AWPMD USER-BOCS USER-CGDNA USER-CGSDK
         USER-COLVARS USER-DIFFRACTION USER-DPD USER-DRUDE USER-EFF USER-FEP
-<<<<<<< HEAD
-        USER-H5MD USER-INTEL USER-LB USER-MANIFOLD USER-MEAMC USER-MESO
-        USER-MGPT USER-MISC USER-MOFFF USER-MOLFILE USER-NETCDF USER-OMP
-        USER-PHONON USER-PLUMED USER-PTM USER-QMMM USER-QTB USER-QUIP
-        USER-REAXC USER-SCAFACOS USER-SDPD USER-SMD USER-SMTBQ USER-SPH
-        USER-TALLY USER-UEF USER-VTK USER-YAFF)
-=======
         USER-H5MD USER-INTEL USER-LB USER-MANIFOLD USER-MEAMC USER-MESODPD
         USER-MGPT USER-MISC USER-MOFFF USER-MOLFILE USER-NETCDF USER-OMP
         USER-PHONON USER-PLUMED USER-PTM USER-QMMM USER-QTB USER-QUIP
         USER-REACTION USER-REAXC USER-SCAFACOS USER-SDPD USER-SMD USER-SMTBQ
         USER-SPH USER-TALLY USER-UEF USER-VTK USER-YAFF)
->>>>>>> 5e3fe197
 
 foreach(PKG ${ALL_PACKAGES})
   set(PKG_${PKG} ON CACHE BOOL "" FORCE)
