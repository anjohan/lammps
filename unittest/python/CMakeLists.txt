--- conflicted
+++ resolved
@@ -17,11 +17,7 @@
     set(Python_EXECUTABLE ${PYTHON_EXECUTABLE})
   endif()
 else()
-<<<<<<< HEAD
-  find_package(Python3 3.6 COMPONENTS Interpreter Development)
-=======
   find_package(Python COMPONENTS Interpreter Development)
->>>>>>> e3222a4b
 endif()
 
 add_executable(test_python_package test_python_package.cpp)
