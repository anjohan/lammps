/* -*- c++ -*- ----------------------------------------------------------
   LAMMPS - Large-scale Atomic/Molecular Massively Parallel Simulator
   http://lammps.sandia.gov, Sandia National Laboratories
   Steve Plimpton, sjplimp@sandia.gov

   Copyright (2003) Sandia Corporation.  Under the terms of Contract
   DE-AC04-94AL85000 with Sandia Corporation, the U.S. Government retains
   certain rights in this software.  This software is distributed under
   the GNU General Public License.

   See the README file in the top-level LAMMPS directory.
------------------------------------------------------------------------- */

#ifdef FIX_CLASS

FixStyle(print,FixPrint)

#else

#ifndef LMP_FIX_PRINT_H
#define LMP_FIX_PRINT_H

#include "fix.h"

namespace LAMMPS_NS {

class FixPrint : public Fix {
 public:
  FixPrint(class LAMMPS *, int, char **);
  ~FixPrint();
  void init();
<<<<<<< HEAD
=======
  void setup(int);
>>>>>>> 5e3fe197
  int setmask();
  void end_of_step();

 private:
  int me,screenflag;
  FILE *fp;
  char *string,*copy,*work;
  int maxcopy,maxwork;
  char *var_print;
  int ivar_print;
  bigint next_print;
};

}

#endif
#endif

/* ERROR/WARNING messages:

E: Illegal ... command

Self-explanatory.  Check the input script syntax and compare to the
documentation for the command.  You can use -echo screen as a
command-line option when running LAMMPS to see the offending line.

E: Cannot open fix print file %s

The output file generated by the fix print command cannot be opened

*/<|MERGE_RESOLUTION|>--- conflicted
+++ resolved
@@ -29,10 +29,7 @@
   FixPrint(class LAMMPS *, int, char **);
   ~FixPrint();
   void init();
-<<<<<<< HEAD
-=======
   void setup(int);
->>>>>>> 5e3fe197
   int setmask();
   void end_of_step();
 
