/* ----------------------------------------------------------------------
   LAMMPS - Large-scale Atomic/Molecular Massively Parallel Simulator
   https://www.lammps.org/, Sandia National Laboratories
   LAMMPS development team: developers@lammps.org

   Copyright (2003) Sandia Corporation.  Under the terms of Contract
   DE-AC04-94AL85000 with Sandia Corporation, the U.S. Government retains
   certain rights in this software.  This software is distributed under
   the GNU General Public License.

   See the README file in the top-level LAMMPS directory.
------------------------------------------------------------------------- */

/* ----------------------------------------------------------------------
   Contributing authors: Ludwig Ahrens-Iwers (TUHH), Shern Tee (UQ), Robert Meißner (TUHH)
------------------------------------------------------------------------- */

#include "fix_electrode_conp.h"

#include "atom.h"
#include "citeme.h"
#include "comm.h"
#include "domain.h"
#include "electrode_math.h"
#include "electrode_matrix.h"
#include "electrode_vector.h"
#include "error.h"
#include "force.h"
#include "group.h"
#include "input.h"
#include "math_const.h"
#include "memory.h"
#include "modify.h"
#include "neigh_list.h"
#include "neigh_request.h"
#include "neighbor.h"
#include "pair.h"
#include "text_file_reader.h"
#include "variable.h"

#include <algorithm>
#include <cassert>
#include <cmath>
#include <cstring>
#include <exception>
#include <memory>
#include <utility>

using namespace LAMMPS_NS;
using namespace MathConst;

static constexpr double SMALL = 1e-16;

extern "C" {
void dgetrf_(const int *M, const int *N, double *A, const int *lda, int *ipiv, int *info);
void dgetri_(const int *N, double *A, const int *lda, const int *ipiv, double *work,
             const int *lwork, int *info);
}

static const char cite_fix_electrode[] =
    "fix electrode command:\n\n"
    "@article{Ahrens2022\n"
    "author = {Ahrens-Iwers, Ludwig J.V. and Janssen, Mahijs and Tee, Shern R. and Mei{\\ss}ner, "
    "Robert H.},\n"
    "doi = {10.1063/5.0099239},\n"
    "title = {{ELECTRODE: An electrochemistry package for LAMMPS}},\n"
    "journal = {The Journal of Chemical Physics},\n"
    "year = {2022}\n"
    "volume = {157},\n"
    "pages = {084801},\n"
    "}\n";

//     0        1      2              3    4
// fix fxupdate group1 electrode/conp pot1 eta couple group2 pot2
FixElectrodeConp::FixElectrodeConp(LAMMPS *lmp, int narg, char **arg) :
    Fix(lmp, narg, arg), elyt_vector(nullptr), elec_vector(nullptr), capacitance(nullptr),
    elastance(nullptr), pair(nullptr), mat_neighlist(nullptr), vec_neighlist(nullptr),
    recvcounts(nullptr), displs(nullptr), iele_gathered(nullptr), buf_gathered(nullptr),
    potential_i(nullptr), potential_iele(nullptr)
{
  if (lmp->citeme) lmp->citeme->add(cite_fix_electrode);
  if (atom->map_style == Atom::MAP_NONE)
    error->all(FLERR, "Fix {} requires an atom map, see atom_modify", style);

  // fix.h output flags
  scalar_flag = 1;
  vector_flag = 1;
  extscalar = 1;
  extvector = 0;
  extarray = 0;

  virial_global_flag = 1;    // use virials of this fix
  thermo_virial = 1;         // set vflags for v_tally

  bool default_algo = true;
  algo = Algo::MATRIX_INV;
  matrix_algo = true;
  cg_threshold = 0.;
  write_inv = write_mat = write_vec = read_inv = read_mat = false;
  symm = false;
  ffield = false;
  thermo_time = 0.;

  top_group = 0;
  intelflag = false;
  tfflag = false;
  etaflag = false;
  timer_flag = false;

  update_time = 0;
  mult_time = 0;
  n_call = n_cg_step = 0;

  qtotal = 0.;
  qtotal_var_style = VarStyle::UNSET;

  // read fix command
  fixname = std::string(arg[0]);
  groups = std::vector<int>(1, igroup);
  group_bits = std::vector<int>(1, groupbit);
  group_psi_var_names = std::vector<std::string>(1);
  group_psi_var_styles = std::vector<VarStyle>(1, VarStyle::CONST);
  group_psi_const = std::vector<double>(1);
  etypes_neighlists = false;
  if (strstr(arg[3], "v_") == arg[3]) {
    std::string vname = arg[3];
    group_psi_var_names[0] = vname.substr(2);
    group_psi_var_styles[0] = VarStyle::EQUAL;
  } else
    group_psi_const[0] = utils::numeric(FLERR, arg[3], false, lmp);
  char *eta_str = arg[4];
  bool etanull = (strcmp(eta_str, "NULL") == 0);
  if (!etanull) eta = utils::numeric(FLERR, eta_str, false, lmp);
  int iarg = 5;
  while (iarg < narg) {
    if ((strcmp(arg[iarg], "couple") == 0)) {
      if (iarg + 3 > narg) error->all(FLERR, "Need two arguments after couple keyword");
      int id = group->find(arg[++iarg]);
      if (id < 0) error->all(FLERR, "Group {} does not exist", arg[iarg]);
      groups.push_back(id);
      group_bits.push_back(group->bitmask[id]);
      ++iarg;
      if (strstr(arg[iarg], "v_") == arg[iarg]) {
        std::string vname = arg[iarg];
        group_psi_var_names.push_back(vname.substr(2));
        group_psi_var_styles.push_back(VarStyle::EQUAL);
        group_psi_const.push_back(0.);
      } else {
        std::string null;
        group_psi_var_names.push_back(null);
        group_psi_var_styles.push_back(VarStyle::CONST);
        group_psi_const.push_back(utils::numeric(FLERR, arg[iarg], false, lmp));
      }
    } else if ((strcmp(arg[iarg], "algo") == 0)) {
      if (!default_algo) error->one(FLERR, "Algorithm can be set only once");
      default_algo = false;
      if (iarg + 2 > narg) error->all(FLERR, "Need one argument after algo command");
      char *algo_arg = arg[++iarg];
      bool cg_algo = false;
      if ((strcmp(algo_arg, "mat_inv") == 0)) {
        algo = Algo::MATRIX_INV;
        matrix_algo = true;
      } else if ((strcmp(algo_arg, "mat_cg") == 0)) {
        algo = Algo::MATRIX_CG;
        matrix_algo = true;
        cg_algo = true;
      } else if ((strcmp(algo_arg, "cg") == 0)) {
        algo = Algo::CG;
        matrix_algo = false;
        cg_algo = true;
      } else {
        error->all(FLERR, "Unknown algo keyword {}", algo_arg);
      }
      if (cg_algo) {
        if (iarg + 2 > narg) error->all(FLERR, "Need one argument after algo *cg command");
        cg_threshold = utils::numeric(FLERR, arg[++iarg], false, lmp);
      }
    } else if ((strncmp(arg[iarg], "write", 5) == 0)) {
      if (iarg + 2 > narg) error->all(FLERR, "Need one argument after write command");
      if ((strcmp(arg[iarg], "write_inv") == 0)) {    // capacitance matrix
        write_inv = true;
        output_file_inv = arg[++iarg];
      } else if ((strcmp(arg[iarg], "write_mat") == 0)) {    // elastance matrix
        write_mat = true;
        output_file_mat = arg[++iarg];
      } else if ((strcmp(arg[iarg], "write_vec") == 0)) {    // b vector
        write_vec = true;
        output_file_vec = arg[++iarg];
      } else {
        error->all(FLERR, "Illegal fix {} command with write", style);
      }
    } else if ((strncmp(arg[iarg], "read", 4) == 0)) {
      if (iarg + 2 > narg) error->all(FLERR, "Need one argument after read command");
      if ((strcmp(arg[iarg], "read_inv") == 0)) {
        read_inv = true;
        input_file_inv = arg[++iarg];
      } else if ((strcmp(arg[iarg], "read_mat") == 0)) {
        read_mat = true;
        input_file_mat = arg[++iarg];
      } else {
        error->all(FLERR, "Illegal fix {} command with read", style);
      }
    } else if ((strcmp(arg[iarg], "temp") == 0)) {
      if (iarg + 4 > narg) error->all(FLERR, "Need three arguments after temp command");
      if (!utils::strmatch(style, "electrode/thermo"))
        error->all(FLERR, "temp keyword not available for fix {}", style);
      thermo_temp = force->boltz / force->qe2f * utils::numeric(FLERR, arg[++iarg], false, lmp);
      thermo_time = utils::numeric(FLERR, arg[++iarg], false, lmp);
      thermo_init = utils::inumeric(FLERR, arg[++iarg], false, lmp);
    } else if ((strcmp(arg[iarg], "qtotal") == 0)) {
      if (iarg + 2 > narg) error->all(FLERR, "Need one argument after qtotal keyword");
      if (strcmp(this->style, "electrode/conq") == 0)
        error->all(FLERR, "qtotal keyword not available for electrode/conq");
      ++iarg;
      if (strstr(arg[iarg], "v_") == arg[iarg]) {
        std::string vname = arg[iarg];
        qtotal_var_name = vname.substr(2);
        qtotal_var_style = VarStyle::EQUAL;
      } else {
        qtotal = utils::numeric(FLERR, arg[iarg], false, lmp);
        qtotal_var_style = VarStyle::CONST;
      }
    } else if ((strcmp(arg[iarg], "eta") == 0)) {
      if (iarg + 2 > narg) error->all(FLERR, "Need one argument after eta command");
      etaflag = true;
      int is_double, cols, ghost;
      eta_index = atom->find_custom_ghost(arg[++iarg] + 2, is_double, cols, ghost);
      if (eta_index == -1)
        error->all(FLERR, "eta keyword requires name of previously defined property");
      if (!is_double) error->all(FLERR, "eta keyword requires double-valued property/atom vector");
      if (cols != 0) error->all(FLERR, "eta keyword requires property/atom vector not an array");
      if (!ghost) error->all(FLERR, "eta keyword requires property/atom fix with ghost on");
    }
    // toggle parameters
    else if ((strcmp(arg[iarg], "etypes") == 0)) {
      etypes_neighlists = utils::logical(FLERR, arg[++iarg], false, lmp);
    } else if ((strncmp(arg[iarg], "symm", 4) == 0)) {
      symm = utils::logical(FLERR, arg[++iarg], false, lmp);
    } else if ((strcmp(arg[iarg], "ffield") == 0)) {
      ffield = utils::logical(FLERR, arg[++iarg], false, lmp);
    } else {
      error->all(FLERR, "Unknown keyword {} for fix {} command", arg[iarg], style);
    }
    iarg++;
  }

  if (qtotal_var_style != VarStyle::UNSET) {
    if (symm) error->all(FLERR, "{} cannot use qtotal keyword with symm on", this->style);
  }
  if (etanull && !etaflag) error->all(FLERR, "If eta is NULL the eta keyword must be used");

  // computatonal potential
  group_psi = std::vector<double>(groups.size());
  // union of all coupled groups
  std::string union_group = "conp_group";
  std::string group_cmd = union_group + " union";
  for (int g : groups) {
    group_cmd += " ";
    group_cmd += group->names[g];
  }
  group->assign(group_cmd);
  igroup = group->find(union_group);
  if (igroup < 0) error->all(FLERR, "Failed to create union of groups");
  // construct computes
  need_array_compute = !(read_inv || read_mat) && matrix_algo;
  need_elec_vector = algo == Algo::CG;
  elyt_vector = new ElectrodeVector(lmp, igroup, igroup, eta, true);
  if (need_elec_vector) elec_vector = new ElectrodeVector(lmp, igroup, igroup, eta, false);
  assert(groups.size() == group_bits.size());
  assert(groups.size() == group_psi.size());
  assert(groups.size() == group_psi_const.size());
  assert(groups.size() == group_psi_var_styles.size());
  assert(groups.size() == group_psi_var_names.size());
  assert(igroup == elyt_vector->igroup);
  if (need_elec_vector) assert(igroup == elec_vector->igroup);
  if (algo != Algo::MATRIX_INV) {
    if (read_inv || write_inv)
      error->all(
          FLERR,
          "Selected algorithm does not use inverted matrix. Cannot read/write inverted matrix.");
  }
  if (!matrix_algo && (read_mat || write_mat || write_vec)) {
    error->all(FLERR,
               "Selected algorithm does not use matrix. Cannot read/write matrix or vector.");
  }
  if (read_inv && read_mat) error->all(FLERR, "Cannot read matrix from two files");
  if (write_mat && read_inv)
    error->all(FLERR, "Cannot write elastance matrix if reading capacitance matrix from file");
  num_of_groups = static_cast<int>(groups.size());
  size_vector = num_of_groups;
  array_flag = !!(algo == Algo::MATRIX_INV);
  if (array_flag) {
    size_array_rows = num_of_groups;
    size_array_cols = 2 + 2 * num_of_groups;
  }

  // check groups are consistent
  int *mask = atom->mask;
  int groups_overlap = 0;
  for (int i = 0; i < atom->nlocal; i++) {
    int m = mask[i];
    int matches = 0;
    for (int bit : group_bits)
      if (m & bit) matches++;
    if (matches > 1) {
      groups_overlap++;
    } else {
      assert(!matches == !(m & group->bitmask[igroup]));
    }
  }
  MPI_Allreduce(MPI_IN_PLACE, &groups_overlap, 1, MPI_INT, MPI_SUM, world);
  if (groups_overlap) error->all(FLERR, "Groups may not overlap");
  groupbit = group->bitmask[igroup];
  ngroup = group->count(igroup);

  if (matrix_algo) {
    memory->create(iele_gathered, ngroup, "FixElectrode:iele_gathered");
    memory->create(buf_gathered, ngroup, "FixElectrode:buf_gathered");
    memory->create(potential_iele, ngroup, "FixElectrode:potential_iele");
  }

  atom->add_callback(Atom::GROW);    // atomvec track local electrode atoms
  comm_reverse = 1;
  comm_forward = 1;

  nlocalele = 0;

  nmax = 0;
}

/* ---------------------------------------------------------------------- */

int FixElectrodeConp::modify_param(int narg, char **arg)
{
  if (strcmp(arg[0], "tf") == 0) {
    if (narg < 4) error->all(FLERR, "Incorrect number of arguments for fix_modify {}", style);
    tfflag = true;
    // read atom type, Thomas-Fermi length, and voronoi volume (reciprocal
    // number density)
    int const type = utils::inumeric(FLERR, arg[1], false, lmp);
    double const len = utils::numeric(FLERR, arg[2], false, lmp);
    double const voronoi = utils::numeric(FLERR, arg[3], false, lmp);
    // check type exists and is completely in electrode
    int not_in_ele = 0;
    int in_ele = 0;
    for (int i = 0; i < atom->nlocal; i++) {
      if (atom->type[i] == type) {
        if (atom->mask[i] & groupbit)
          in_ele++;
        else
          not_in_ele++;
      }
    }
    MPI_Allreduce(MPI_IN_PLACE, &in_ele, 1, MPI_INT, MPI_SUM, world);
    if (in_ele == 0) error->all(FLERR, "No atoms of type in electrode");
    MPI_Allreduce(MPI_IN_PLACE, &not_in_ele, 1, MPI_INT, MPI_SUM, world);
    if (not_in_ele && (comm->me == 0))
      error->warning(FLERR,
                     "Not all atoms of type in electrode; Thomas-Fermi parameters will be ignored "
                     "for electrolyte");
    // insert into map, replace if already exists
    auto entry = tf_types.find(type);
    if (entry != end(tf_types)) tf_types.erase(entry);
    tf_types.insert(std::pair<int, double>(type, MY_4PI * len * len / voronoi));
    return 4;

  } else if (strcmp(arg[0], "timer") == 0) {
    if (narg < 2) error->all(FLERR, "Incorrect number of arguments for fix_modify {} timer", style);
    timer_flag = utils::logical(FLERR, arg[1], false, lmp);
    return 2;

  } else
    error->all(FLERR, "Unknown argument {} for fix_modify {}", arg[0], style);
  return 0;
}

/* ---------------------------------------------------------------------- */

int FixElectrodeConp::modify_param(const std::string &param_str)
{
  auto args = utils::split_words(param_str);
  char **newarg = new char *[args.size()];
  int i = 0;
  for (const auto &arg : args) { newarg[i++] = (char *) arg.c_str(); }
  int tmp = modify_param(args.size(), newarg);
  delete[] newarg;
  return tmp;
}

/* ---------------------------------------------------------------------- */

int FixElectrodeConp::groupnum_from_name(char *groupname)
{
  int id = group->find(groupname);
  if (id < 0) error->all(FLERR, "Group {} does not exist", groupname);
  for (int g = 0; g < num_of_groups; g++) {
    if (groups[g] == id) return g;
  }
  error->all(FLERR, "Group {} is not coupled by fix electrode", groupname);
  return -1;    // dummy return value
}

/* ---------------------------------------------------------------------- */

void FixElectrodeConp::init()
{
  pair = nullptr;    // not sure if needed -- remove if unnecessary
  pair = (Pair *) force->pair_match("coul", 0);
  if (pair == nullptr) {    // couldn't find a pair with name coul -- maybe hybrid
    // return 1st hybrid substyle containing 'coul'
    pair = (Pair *) force->pair_match("coul", 0, 1);
  }
  if (pair == nullptr) error->all(FLERR, "Fix electrode couldn't find a Coulombic pair style");

  // error if more than one fix electrode/*
  int count = 0;
  for (int i = 0; i < modify->nfix; i++)
    if (strncmp(modify->fix[i]->style, "electrode", 9) == 0) count++;
  if (count > 1) error->all(FLERR, "More than one fix electrode");

  // make sure electrode atoms are not integrated if a matrix is used for electrode-electrode interaction
  int const nlocal = atom->nlocal;
  int *mask = atom->mask;
  Fix **fix = modify->fix;
  if (matrix_algo) {
    std::vector<char *> integrate_ids = std::vector<char *>();
    for (int i = 0; i < modify->nfix; i++) {
      if (fix[i]->time_integrate == 0) continue;
      int electrode_mover = 0;
      int fix_groupbit = fix[i]->groupbit;
      for (int j = 0; j < nlocal; j++)
        if ((mask[j] & fix_groupbit) && (mask[j] & groupbit)) electrode_mover = 1;
      MPI_Allreduce(MPI_IN_PLACE, &electrode_mover, 1, MPI_INT, MPI_SUM, world);
      if (electrode_mover && comm->me == 0) integrate_ids.push_back(fix[i]->id);
    }
    if (comm->me == 0)
      for (char *fix_id : integrate_ids)
        error->warning(FLERR,
                       "Electrode atoms are integrated by fix {}, but fix electrode is using a "
                       "matrix method. For mobile electrodes use the conjugate gradient algorithm "
                       "without matrix ('algo cg').",
                       fix_id);
  }

  // check for package intel
  if (etypes_neighlists)
    request_etypes_neighlists();
  else {
    auto Req = neighbor->add_request(this);
    if (intelflag) Req->enable_intel();
  }
}

/* ---------------------------------------------------------------------- */

void FixElectrodeConp::init_list(int id, NeighList *ptr)
{
  if (etypes_neighlists) {
    if (id == 1)
      mat_neighlist = ptr;
    else if (id == 2)
      vec_neighlist = ptr;
  } else
    mat_neighlist = vec_neighlist = ptr;
}

/* ---------------------------------------------------------------------- */

void FixElectrodeConp::post_constructor()
{
  if (!ffield) return;
  // ffield: test conditions and set up efield
  if (num_of_groups != 2) error->all(FLERR, "Number of electrodes must be two with ffield yes");
  if (!symm) error->all(FLERR, "Keyword symm off not allowed with ffield yes");
  if (domain->zperiodic == 0 || domain->boundary[2][0] != 0 || domain->boundary[2][1] != 0)
    error->all(FLERR, "Periodic z boundaries required with ffield yes");

  top_group = get_top_group();
  // assign variable names:
  std::string var_vtop = fixname + "_ffield_vtop";
  std::string var_vbot = fixname + "_ffield_vbot";
  std::string var_efield = fixname + "_ffield_zfield";
  // set variables:
  input->variable->set(fmt::format("{} equal f_{}[{}]", var_vbot, fixname, 1 + 1 - top_group));
  input->variable->set(fmt::format("{} equal f_{}[{}]", var_vtop, fixname, 1 + top_group));
  input->variable->set(fmt::format("{} equal (v_{}-v_{})/lz", var_efield, var_vbot, var_vtop));
  // check for other efields and warn if found
  if ((modify->get_fix_by_style("^efield").size() > 0) && (comm->me == 0))
    error->warning(FLERR, "Other efield fixes found -- please make sure this is intended!");
  // call fix command:
  // fix [varstem]_efield all efield 0.0 0.0 [var_vdiff]/lz
  std::string efield_call = fixname + "_efield all efield 0.0 0.0 v_" + var_efield;
  modify->add_fix(efield_call, 1);
}

/* ---------------------------------------------------------------------- */

void FixElectrodeConp::setup_post_neighbor()
{
  int const nlocal = atom->nlocal;
  int *mask = atom->mask;
  tagint *tag = atom->tag;

  // if Thomas-Fermi, make sure all electrode atoms have parameters
  if (tfflag) {
    int unset_tf = 0;
    int *type = atom->type;
    for (int i = 0; i < nlocal; i++) {
      if ((groupbit & mask[i]) && (tf_types.count(type[i]) == 0)) unset_tf++;
    }
    MPI_Allreduce(MPI_IN_PLACE, &unset_tf, 1, MPI_INT, MPI_SUM, world);
    if (unset_tf)
      error->all(FLERR, "Thomas-Fermi parameters not set for all types in fix {}", style);
  }

  // get equal-style variable ids:
  group_psi_var_ids = std::vector<int>(num_of_groups, -1);
  for (int g = 0; g < num_of_groups; g++) {
    assert(group_psi_var_styles[g] != VarStyle::UNSET);
    if (group_psi_var_styles[g] == VarStyle::CONST) continue;
    const char *var_name = group_psi_var_names[g].c_str();
    int var_id = input->variable->find(var_name);
    if (var_id < 0) error->all(FLERR, "Variable '{}' for fix {} does not exist", var_name, style);
    if (!input->variable->equalstyle(var_id))
      error->all(FLERR, "Variable '{}' for fix {} is not equal-style", var_name, style);
    group_psi_var_ids[g] = var_id;
  }
  if (qtotal_var_style == VarStyle::EQUAL) {
    const char *var_name = qtotal_var_name.c_str();
    int var_id = input->variable->find(var_name);
    if (var_id < 0) error->all(FLERR, "Variable '{}' for fix electrode does not exist", var_name);
    if (!input->variable->equalstyle(var_id))
      error->all(FLERR, "Variable '{}' for fix electrode is not equal-style", var_name);
    qtotal_var_id = var_id;
  }

  // pair and list setups:

  evscale = force->qe2f / force->qqrd2e;
  elyt_vector->setup(pair, vec_neighlist, timer_flag);
  if (etaflag) elyt_vector->setup_eta(eta_index);
  if (need_elec_vector) {
    elec_vector->setup(pair, mat_neighlist, timer_flag);
    if (etaflag) elec_vector->setup_eta(eta_index);
    if (tfflag) elec_vector->setup_tf(tf_types);
  }

  auto const order_matrix = [](std::vector<tagint> order, double **mat) {
    size_t n = order.size();
    std::vector<std::vector<double>> ordered_mat(n, std::vector<double>(n));
    for (size_t i = 0; i < n; i++) {
      bigint const gi = order[i];
      for (size_t j = 0; j < n; j++) { ordered_mat[gi][order[j]] = mat[i][j]; }
    }
    return ordered_mat;
  };

  if (matrix_algo) {

    sd_vectors = std::vector<std::vector<double>>(num_of_groups, std::vector<double>(ngroup));
    sb_charges = std::vector<double>(num_of_groups);
    iele_to_group = std::vector<int>(ngroup, -1);
    for (int i = 0; i < nlocal; i++) {
      for (int g = 0; g < num_of_groups; g++) {
        if (mask[i] & group_bits[g]) { iele_to_group[tag_to_iele[tag[i]]] = g; }
      }
    }
    MPI_Allreduce(MPI_IN_PLACE, &iele_to_group.front(), ngroup, MPI_INT, MPI_MAX, world);

    memory->destroy(elastance);
    memory->destroy(capacitance);
    memory->create(elastance, ngroup, ngroup, "fix_electrode:matrix");
    if (read_mat)
      read_from_file(input_file_mat, elastance, "elastance");
    else if (!read_inv) {
      if (etypes_neighlists) neighbor->build_one(mat_neighlist, 0);
      auto array_compute = std::unique_ptr<ElectrodeMatrix>(new ElectrodeMatrix(lmp, igroup, eta));
      array_compute->setup(tag_to_iele, pair, mat_neighlist);
      if (etaflag) array_compute->setup_eta(eta_index);
      if (tfflag) array_compute->setup_tf(tf_types);
      array_compute->compute_array(elastance, timer_flag);
    }    // write_mat before proceeding
    if (comm->me == 0 && write_mat) {
      auto f_mat = fopen(output_file_mat.c_str(), "w");
      if (f_mat == nullptr)
        error->one(FLERR, "Cannot open elastance matrix file {}: {}", output_file_mat,
                   utils::getsyserror());
      write_to_file(f_mat, taglist_bygroup, order_matrix(group_idx, elastance));
      fclose(f_mat);
    }
    if (algo == Algo::MATRIX_INV) {
      capacitance = elastance;
      elastance = nullptr;
      if (read_inv)
        read_from_file(input_file_inv, capacitance, "capacitance");
      else
        invert();
      if (symm) symmetrize();

      // build sd vectors and macro matrices
      MPI_Barrier(world);
      double start = MPI_Wtime();
      if (ffield) {
        compute_sd_vectors_ffield();
      } else {
        compute_sd_vectors();
      }
      compute_macro_matrices();
      MPI_Barrier(world);
      if (timer_flag && (comm->me == 0))
        utils::logmesg(lmp, "SD-vector and macro matrices time: {:.4g} s\n", MPI_Wtime() - start);
    }
  }
  // initial charges and b vector
  update_charges();

  // write to files, ordered by group
  if (write_vec) {
    memset(potential_i, 0, atom->nmax * sizeof(double));
    elyt_vector->compute_vector(potential_i);
    if (force->newton_pair) comm->reverse_comm(this);
    buffer_and_gather(potential_i, potential_iele);
    if (comm->me == 0) {
      auto f_vec = fopen(output_file_vec.c_str(), "w");
      if (f_vec == nullptr)
        error->one(FLERR, "Cannot open vector file {}: {}", output_file_vec, utils::getsyserror());
      std::vector<std::vector<double>> vec(ngroup, std::vector<double>(1));
      for (int i = 0; i < ngroup; i++) vec[group_idx[i]][0] = potential_iele[i];
      write_to_file(f_vec, taglist_bygroup, vec);
      fclose(f_vec);
    }
  }

  if (write_inv) {
    if (comm->me == 0) {
      auto f_inv = fopen(output_file_inv.c_str(), "w");
      if (f_inv == nullptr)
        error->one(FLERR, "Cannot open capacitance matrix file {}: {}", output_file_inv,
                   utils::getsyserror());
      write_to_file(f_inv, taglist_bygroup, order_matrix(group_idx, capacitance));
      fclose(f_inv);
    }
  }
}

/* ---------------------------------------------------------------------- */

void FixElectrodeConp::setup_pre_reverse(int eflag, int vflag)
{
  if (pair->did_tally_callback() && (comm->me == 0))
    error->warning(FLERR, "Computation of virials in fix {} is incompatible with TALLY package", style);
  // correct forces for initial timestep
  ev_init(eflag, vflag);
  gausscorr(eflag, vflag, true);
  self_energy(eflag);
}

/* ---------------------------------------------------------------------- */

void FixElectrodeConp::invert()
{
  assert(algo == Algo::MATRIX_INV);
  MPI_Barrier(world);
  double invert_time = MPI_Wtime();
  if (timer_flag && (comm->me == 0)) utils::logmesg(lmp, "CONP inverting matrix\n");
  int m = ngroup, n = ngroup, lda = ngroup;
  std::vector<int> ipiv(ngroup);
  int const lwork = ngroup * ngroup;
  std::vector<double> work(lwork);

  int info_rf, info_ri;
  dgetrf_(&m, &n, &capacitance[0][0], &lda, &ipiv.front(), &info_rf);
  dgetri_(&n, &capacitance[0][0], &lda, &ipiv.front(), &work.front(), &lwork, &info_ri);
  if (info_rf != 0 || info_ri != 0) error->all(FLERR, "CONP matrix inversion failed!");
  MPI_Barrier(world);
  if (timer_flag && (comm->me == 0))
    utils::logmesg(lmp, "Invert time: {:.4g} s\n", MPI_Wtime() - invert_time);
}

/* ---------------------------------------------------------------------- */

void FixElectrodeConp::symmetrize()
{
  // S matrix to enforce charge neutrality constraint
  if (read_inv && (comm->me == 0))
    error->warning(FLERR,
                   "Symmetrizing matrix from file. Make sure the provided matrix has not been "
                   "symmetrized yet.");
  assert(algo == Algo::MATRIX_INV);
  std::vector<double> AinvE(ngroup, 0.);
  double EAinvE = 0.0;
  for (int i = 0; i < ngroup; i++) {
    double AinvEtmp = 0.0;
    for (int j = 0; j < ngroup; j++) { AinvEtmp += capacitance[i][j]; }
    AinvE[i] = AinvEtmp;    // use temp accumulator to enable vectorization
    EAinvE += AinvE[i];
  }
  for (int i = 0; i < ngroup; i++) {
    double iAinvE = AinvE[i];
    for (int j = 0; j < ngroup; j++) { capacitance[i][j] -= AinvE[j] * iAinvE / EAinvE; }
  }
}

/* ---------------------------------------------------------------------- */

void FixElectrodeConp::setup_pre_exchange()    // create_taglist
{
  nlocalele_outdated = 1;    // force regather
                             //
  if (!matrix_algo) return;

  int *mask = atom->mask;
  int const nlocal = atom->nlocal;
  int const nprocs = comm->nprocs;
  tagint *tag = atom->tag;

  delete[] recvcounts;
  delete[] displs;
  recvcounts = new int[nprocs];
  displs = new int[nprocs];

  // assign a tag to each matrix index sorted by group and by tag
  taglist_bygroup = std::vector<tagint>();
  nlocalele = 0;
  for (int gbit : group_bits) {
    std::vector<tagint> taglist_local_group;
    for (int i = 0; i < nlocal; i++) {
      if (mask[i] & gbit) {
        taglist_local_group.push_back(tag[i]);
        nlocalele++;
      }
    }
    // gather from all cpus for this group
    int gnum_local = taglist_local_group.size();
    MPI_Allgather(&gnum_local, 1, MPI_INT, recvcounts, 1, MPI_INT, world);
    displs[0] = 0;
    for (int i = 1; i < nprocs; i++) { displs[i] = displs[i - 1] + recvcounts[i - 1]; }
    int const gnum = displs[nprocs - 1] + recvcounts[nprocs - 1];
    std::vector<tagint> taglist_all(gnum);
    MPI_Allgatherv(&taglist_local_group.front(), gnum_local, MPI_LMP_TAGINT, &taglist_all.front(),
                   recvcounts, displs, MPI_LMP_TAGINT, world);
    std::sort(taglist_all.begin(), taglist_all.end());
    for (tagint t : taglist_all) taglist_bygroup.push_back(t);
  }

  // taglist only sorted by tag not group, same order as in computes
  taglist = taglist_bygroup;
  std::sort(taglist.begin(), taglist.end());

  tag_to_iele = std::unordered_map<tagint, int>();
  tag_to_iele.reserve(taglist.size());
  for (size_t i = 0; i < taglist.size(); i++) {
    tag_to_iele.insert(std::pair<tagint, int>(taglist[i], i));
  }

  // group_idx allows mapping a vector that is sorted by taglist to being
  // ordered by taglist_bygroup
  group_idx = std::vector<tagint>(taglist_bygroup.size());
  for (std::size_t i{0}; i < taglist_bygroup.size(); i++) {
    group_idx[i] = (tagint) tag_to_iele[taglist_bygroup[i]];
  }

  // if memory_usage > 0.5 GiB, warn with expected usage
  double mem_needed = memory_usage();
  mem_needed /= (1024 * 1024 * 1024);    // convert to GiB
  if ((mem_needed > 0.5) && (comm->me == 0))
    error->warning(FLERR,
                   "Please ensure there is sufficient memory for fix {} "
                   "(anticipated usage is at least {:.1f} GiB per proc)",
                   style, mem_needed);
}

/* ---------------------------------------------------------------------- */

void FixElectrodeConp::pre_force(int)
{
  update_charges();
}

/* ---------------------------------------------------------------------- */

void FixElectrodeConp::pre_reverse(int eflag, int vflag)
{
  ev_init(eflag, vflag);
  gausscorr(eflag, vflag, true);
  self_energy(eflag);
}

/* ---------------------------------------------------------------------- */

void FixElectrodeConp::compute_sd_vectors()
{
  assert(algo == Algo::MATRIX_INV);
  for (int g = 0; g < num_of_groups; g++) {
    for (int j = 0; j < ngroup; j++) {
      if (iele_to_group[j] == g) {
        for (int k = 0; k < ngroup; k++) { sd_vectors[g][k] += capacitance[k][j] * evscale; }
      }
    }
  }
}

/* ---------------------------------------------------------------------- */

void FixElectrodeConp::compute_sd_vectors_ffield()
{
  assert(algo == Algo::MATRIX_INV);
  double **x = atom->x;
  int *mask = atom->mask;
  tagint *tag = atom->tag;
  double zprd = domain->prd[2];
  for (int i = 0; i < atom->nlocal; i++) {
    if (mask[i] & groupbit) {
      int const i_iele = tag_to_iele[tag[i]];
      double const zprd_offset = (mask[i] & group_bits[top_group]) ? 0.0 : 1.0;
      double const evscale_elez = evscale * (x[i][2] / zprd + zprd_offset);
      for (int g = 0; g < num_of_groups; g++) {
        double gmult = (g == top_group) ? -1.0 : 1.0;
        for (int k = 0; k < ngroup; k++) {
          sd_vectors[g][k] += gmult * capacitance[k][i_iele] * evscale_elez;
        }
      }
    }
  }
  for (int g = 0; g < num_of_groups; g++) {
    MPI_Allreduce(MPI_IN_PLACE, &sd_vectors[g].front(), ngroup, MPI_DOUBLE, MPI_SUM, world);
  }
}

/* ---------------------------------------------------------------------- */

int FixElectrodeConp::get_top_group()
{
  double *zmax = new double[num_of_groups];
  double **x = atom->x;
  for (int g = 0; g < num_of_groups; g++) { zmax[g] = domain->boxlo[2]; }
  int *mask = atom->mask;
  for (int i = 0; i < atom->nlocal; i++) {
    for (int g = 0; g < num_of_groups; g++) {
      if (mask[i] & group_bits[g]) {
        if (x[i][2] > zmax[g]) zmax[g] = x[i][2];
      }
    }
  }
  MPI_Allreduce(MPI_IN_PLACE, zmax, num_of_groups, MPI_DOUBLE, MPI_MAX, world);
  int gmax = 0;
  for (int g = 0; g < num_of_groups; g++) { gmax = (zmax[g] > zmax[gmax]) ? g : gmax; }
  delete[] zmax;
  return gmax;
}

/* ---------------------------------------------------------------------- */

void FixElectrodeConp::update_charges()
{
  n_call++;
  MPI_Barrier(world);
  double start = MPI_Wtime();
  if (atom->nmax > nmax) {
    memory->destroy(potential_i);
    nmax = atom->nmax;
    memory->create(potential_i, nmax, "FixElectrode:potential_i");
  }

  double *q = atom->q;
  gather_list_iele();
  pre_update();
  auto q_local = std::vector<double>(nlocalele, 0.);
  if (algo == Algo::MATRIX_INV) {
    std::fill(sb_charges.begin(), sb_charges.end(), 0.);
    memset(potential_i, 0, atom->nmax * sizeof(double));
    elyt_vector->compute_vector(potential_i);
    if (force->newton_pair) comm->reverse_comm(this);
    buffer_and_gather(potential_i, potential_iele);
    MPI_Barrier(world);
    double mult_start = MPI_Wtime();
    for (int i_iele = 0; i_iele < nlocalele; i_iele++) {
      double q_tmp = 0;
      int const iele = list_iele[i_iele];
      double *_noalias caprow = capacitance[iele];
      for (int j = 0; j < ngroup; j++) { q_tmp -= caprow[j] * potential_iele[j]; }
      q_local[i_iele] = q_tmp;
      sb_charges[iele_to_group[iele]] += q_tmp;
    }
    MPI_Allreduce(MPI_IN_PLACE, &sb_charges.front(), num_of_groups, MPI_DOUBLE, MPI_SUM, world);
    update_psi();    // use for equal-style and conq
    if (qtotal_var_style != VarStyle::UNSET)
      update_psi_qtotal();    // use for qtotal; same for thermo
    for (int g = 0; g < num_of_groups; g++)
      for (int j = 0; j < nlocalele; j++) q_local[j] += sd_vectors[g][list_iele[j]] * group_psi[g];
    MPI_Barrier(world);
    mult_time += MPI_Wtime() - mult_start;
  } else if (algo == Algo::MATRIX_CG || algo == Algo::CG) {    // conjugate gradient algorithm
    update_psi();                                              // update group_psi if equal-style
    auto b = gather_elevec_local(elyt_vector);
    for (int i = 0; i < nlocalele; i++) {
      b[i] -= evscale * group_psi[iele_to_group_local[i]];
      q_local[i] = q[atom->map(taglist_local[i])];    // pre-condition with current charges
    }
    q_local = constraint_correction(q_local);
    MPI_Barrier(world);
    double mult_start = MPI_Wtime();
    auto a = ele_ele_interaction(q_local);
    MPI_Barrier(world);
    mult_time += MPI_Wtime() - mult_start;
    auto r = add_nlocalele(b, a);
    auto d = constraint_projection(r);
    double dot_old = dot_nlocalele(r, d);
    double delta = dot_old;
    for (int k = 0; k < ngroup && delta > cg_threshold; k++, n_cg_step++) {
      MPI_Barrier(world);
      double mult_start_loop = MPI_Wtime();
      auto y = ele_ele_interaction(d);
      MPI_Barrier(world);
      mult_time += MPI_Wtime() - mult_start_loop;
      double alpha = dot_old / -dot_nlocalele(d, y);
      q_local = add_nlocalele(q_local, scale_vector(alpha, d));
      // prepare next step
      if ((k + 1) % 20 == 0) {
        // avoid shifting residual. This rarely happens.
        q_local = constraint_correction(q_local);
        a = ele_ele_interaction(q_local);
        r = add_nlocalele(b, a);
      } else {
        r = add_nlocalele(r, scale_vector(alpha, std::move(y)));
      }
      auto p = constraint_projection(r);
      double dot_new = dot_nlocalele(r, p);
      d = add_nlocalele(std::move(p), scale_vector(dot_new / dot_old, d));
      delta = dot_nlocalele(r, d);
      dot_old = dot_new;
    }
<<<<<<< HEAD
    recompute_potential(b, q_local);
    if ((delta > cg_threshold) && (comm->me == 0)) error->warning(FLERR, "CG threshold not reached");
=======
    recompute_potential(std::move(b), q_local);
    if (delta > cg_threshold && comm->me == 0) error->warning(FLERR, "CG threshold not reached");
>>>>>>> 993a7cce
  } else {
    error->all(FLERR, "This algorithm is not implemented, yet");
  }
  set_charges(std::move(q_local));
  update_time += MPI_Wtime() - start;
}

std::vector<double> FixElectrodeConp::ele_ele_interaction(const std::vector<double> &q_local)
{
  assert((int) q_local.size() == nlocalele);
  assert(algo == Algo::CG || algo == Algo::MATRIX_CG);
  if (algo == Algo::CG) {
    set_charges(q_local);
    return gather_elevec_local(elec_vector);
  } else {
    return times_elastance(gather_ngroup(q_local));
  }
}

/* ---------------------------------------------------------------------- */

void FixElectrodeConp::set_charges(std::vector<double> q_local)
{
  assert((int) q_local.size() == nlocalele);
  double *q = atom->q;
  for (int i = 0; i < nlocalele; i++) q[atom->map(taglist_local[i])] = q_local[i];
  comm->forward_comm(this);
  intel_pack_buffers();
}

/* ---------------------------------------------------------------------- */

std::vector<double> FixElectrodeConp::gather_elevec_local(ElectrodeVector *vec)
{
  memset(potential_i, 0, atom->nmax * sizeof(double));
  vec->compute_vector(potential_i);
  if (force->newton_pair) comm->reverse_comm(this);
  auto a = std::vector<double>(nlocalele, 0.);
  for (int i = 0; i < nlocalele; i++) a[i] = potential_i[atom->map(taglist_local[i])];
  return a;
}

/* ---------------------------------------------------------------------- */

std::vector<double> FixElectrodeConp::gather_ngroup(std::vector<double> x_local)
{
  auto x = std::vector<double>(ngroup, 0.);
  for (int i = 0; i < nlocalele; i++) {
    int const iele = list_iele[i];
    x[iele] = x_local[i];
  }
  MPI_Allreduce(MPI_IN_PLACE, &x.front(), ngroup, MPI_DOUBLE, MPI_SUM, world);
  return x;
}

/* ----------------------------------------------------------------------
   ensure total electrode charge is 0 if symm and qtotal if qtotal is used
------------------------------------------------------------------------- */

std::vector<double> FixElectrodeConp::constraint_correction(std::vector<double> x)
{
  if (symm || qtotal_var_style != VarStyle::UNSET) {
    if (qtotal_var_style == VarStyle::EQUAL) qtotal = input->variable->compute_equal(qtotal_var_id);
    double sum = 0.;
    for (double xi : x) sum += xi;
    MPI_Allreduce(MPI_IN_PLACE, &sum, 1, MPI_DOUBLE, MPI_SUM, world);
    if (qtotal_var_style != VarStyle::UNSET) sum -= qtotal;
    sum /= ngroup;
    for (double &xi : x) xi -= sum;
    return x;
  }
  return x;
}

/* ----------------------------------------------------------------------
   project into direction that conserves total charge (cf. Gingrich master thesis)
------------------------------------------------------------------------- */

std::vector<double> FixElectrodeConp::constraint_projection(std::vector<double> x)
{
  if (symm || qtotal_var_style != VarStyle::UNSET) {
    double sum = 0.;
    for (double xi : x) sum += xi;
    MPI_Allreduce(MPI_IN_PLACE, &sum, 1, MPI_DOUBLE, MPI_SUM, world);
    sum /= ngroup;
    for (double &xi : x) xi -= sum;
  }
  return x;
}

/* ---------------------------------------------------------------------- */

std::vector<double> FixElectrodeConp::scale_vector(double alpha, std::vector<double> x)
{
  for (double &xi : x) xi *= alpha;
  return x;
}

/* ---------------------------------------------------------------------- */

std::vector<double> FixElectrodeConp::add_nlocalele(std::vector<double> a, std::vector<double> b)
{
  assert(((int) a.size() == nlocalele) && ((int) b.size() == nlocalele));
  for (int i = 0; i < nlocalele; i++) a[i] += b[i];
  return a;
}

/* ---------------------------------------------------------------------- */

double FixElectrodeConp::dot_nlocalele(std::vector<double> a, std::vector<double> b)
{
  assert(((int) a.size() == nlocalele) && ((int) b.size() == nlocalele));
  double out = 0.;
  for (int i = 0; i < nlocalele; i++) out += a[i] * b[i];
  MPI_Allreduce(MPI_IN_PLACE, &out, 1, MPI_DOUBLE, MPI_SUM, world);
  return out;
}

/* ---------------------------------------------------------------------- */

std::vector<double> FixElectrodeConp::times_elastance(std::vector<double> x)
{
  assert((int) x.size() == ngroup);
  auto out = std::vector<double>(nlocalele, 0.);
  for (int i = 0; i < nlocalele; i++) {
    double *_noalias row = elastance[list_iele[i]];
    double oi = 0;
    for (int j = 0; j < ngroup; j++) oi += row[j] * x[j];
    out[i] = oi;
  }
  return out;
}

/* ---------------------------------------------------------------------- */

void FixElectrodeConp::update_psi()
{
  for (int g = 0; g < num_of_groups; g++) {
    if (group_psi_var_styles[g] == VarStyle::CONST)
      group_psi[g] = group_psi_const[g];
    else
      group_psi[g] = input->variable->compute_equal(group_psi_var_ids[g]);
  }
}

/* ---------------------------------------------------------------------- */

void FixElectrodeConp::update_psi_qtotal()
{
  if (qtotal_var_style == VarStyle::EQUAL) qtotal = input->variable->compute_equal(qtotal_var_id);
  double q_current = 0.;
  for (int i = 0; i < num_of_groups; i++) {
    q_current += sb_charges[i];
    for (int j = 0; j < num_of_groups; j++) q_current += macro_capacitance[i][j] * group_psi[j];
  }
  double add_psi = (qtotal - q_current) / macro_capacitance_sum;
  for (int i = 0; i < num_of_groups; i++) group_psi[i] += add_psi;
}
/* ---------------------------------------------------------------------- */

void FixElectrodeConp::compute_macro_matrices()
{
  assert(algo == Algo::MATRIX_INV);
  macro_capacitance =
      std::vector<std::vector<double>>(num_of_groups, std::vector<double>(num_of_groups));
  for (int g = 0; g < num_of_groups; g++) {
    for (int k = 0; k < ngroup; k++) { macro_capacitance[iele_to_group[k]][g] += sd_vectors[g][k]; }
  }

  if (symm) {
    // scaling with C[0][0] improves numerical stability
    double scalar = macro_capacitance[0][0];
    macro_capacitance.back() = std::vector<double>(num_of_groups, scalar);
  }

  macro_elastance =
      std::vector<std::vector<double>>(num_of_groups, std::vector<double>(num_of_groups));

  if (num_of_groups == 1) {
    macro_elastance[0][0] = 1 / macro_capacitance[0][0];
  } else if (num_of_groups == 2) {
    double const det = macro_capacitance[0][0] * macro_capacitance[1][1] -
        macro_capacitance[0][1] * macro_capacitance[1][0];
    if (fabs(det) < SMALL) error->all(FLERR, "ELECTRODE macro matrix inversion failed!");
    double const detinv = 1 / det;
    macro_elastance[0][0] = macro_capacitance[1][1] * detinv;
    macro_elastance[1][1] = macro_capacitance[0][0] * detinv;
    macro_elastance[0][1] = -macro_capacitance[0][1] * detinv;
    macro_elastance[1][0] = -macro_capacitance[1][0] * detinv;
  } else {
    int m = num_of_groups;
    int n = m, lda = m;
    std::vector<int> ipiv(m);
    int const lwork = m * m;
    std::vector<double> work(lwork);
    std::vector<double> tmp(lwork);

    for (int i = 0; i < num_of_groups; i++) {
      for (int j = 0; j < num_of_groups; j++) {
        int idx = i * num_of_groups + j;
        tmp[idx] = macro_capacitance[i][j];
      }
    }

    int info_rf, info_ri;
    dgetrf_(&m, &n, &tmp.front(), &lda, &ipiv.front(), &info_rf);
    dgetri_(&n, &tmp.front(), &lda, &ipiv.front(), &work.front(), &lwork, &info_ri);
    if (info_rf != 0 || info_ri != 0) error->all(FLERR, "ELECTRODE macro matrix inversion failed!");
    for (int i = 0; i < num_of_groups; i++) {
      for (int j = 0; j < num_of_groups; j++) {
        int idx = i * num_of_groups + j;
        macro_elastance[i][j] = tmp[idx];
      }
    }
  }

  macro_capacitance_sum = 0.;
  for (int i = 0; i < num_of_groups; i++)
    for (int j = 0; j < num_of_groups; j++) macro_capacitance_sum += macro_capacitance[i][j];
}

/* ---------------------------------------------------------------------- */

double FixElectrodeConp::compute_scalar()
{
  return potential_energy();
}

/* ---------------------------------------------------------------------- */

double FixElectrodeConp::compute_vector(int i)
{
  return group_psi[i];
}

/* ---------------------------------------------------------------------- */

double FixElectrodeConp::compute_array(int i, int j)
{
  if (j == 0)
    return sb_charges[i];
  else if (j <= num_of_groups)
    return macro_capacitance[i][j - 1];
  else if (j <= 2 * num_of_groups)
    return macro_elastance[i][j - num_of_groups - 1];
  else
    return 0.;    // avoid -Wreturn-type warning
}

/* ---------------------------------------------------------------------- */

double FixElectrodeConp::potential_energy()
{
  // corrections to energy due to potential psi
  double const qqrd2e = force->qqrd2e;
  int const nlocal = atom->nlocal;
  int *mask = atom->mask;
  double *q = atom->q;
  double energy = 0;
  for (int i = 0, iele = 0; i < nlocal; i++) {
    if (groupbit & mask[i]) {
      energy -= qqrd2e * q[i] * group_psi[iele_to_group_local[iele]] * evscale;
      iele++;
    }
  }
  MPI_Allreduce(MPI_IN_PLACE, &energy, 1, MPI_DOUBLE, MPI_SUM, world);
  return energy;
}
/* ---------------------------------------------------------------------- */

double FixElectrodeConp::self_energy(int eflag)
{
  // corrections to energy due to self interaction
  double const qqrd2e = force->qqrd2e;
  int const nlocal = atom->nlocal;
  double const pre = 1. / sqrt(MY_2PI) * qqrd2e;
  int *mask = atom->mask;
  int *type = atom->type;
  double *q = atom->q;
  double energy = 0;
  for (int i = 0; i < nlocal; i++) {
    if (groupbit & mask[i]) {
      double const q2 = q[i] * q[i];
      double ieta = etaflag ? atom->dvector[eta_index][i] : eta;
      double e = ieta * pre * q2;
      if (tfflag && (groupbit & mask[i])) e += 0.5 * qqrd2e * q2 * tf_types[type[i]];
      energy += e;
      if (eflag) {
        force->pair->ev_tally(i, i, nlocal, force->newton_pair, 0., e, 0, 0, 0,
                              0);    // 0 evdwl, 0 fpair, 0 delxyz
      }
    }
  }
  MPI_Allreduce(MPI_IN_PLACE, &energy, 1, MPI_DOUBLE, MPI_SUM, world);
  return energy;
}

/* ---------------------------------------------------------------------- */

double FixElectrodeConp::gausscorr(int eflag, int vflag, bool fflag)
{
  // correction to short range interaction due to eta

  double const qqrd2e = force->qqrd2e;
  int const nlocal = atom->nlocal;
  int *mask = atom->mask;
  double *q = atom->q;
  double **x = atom->x;
  double **f = atom->f;
  int *type = atom->type;
  int newton_pair = force->newton_pair;
  int inum = vec_neighlist->inum;
  int *ilist = vec_neighlist->ilist;
  int *numneigh = vec_neighlist->numneigh;
  int **firstneigh = vec_neighlist->firstneigh;
  double energy_sr = 0.;
  for (int ii = 0; ii < inum; ii++) {
    int i = ilist[ii];
    bool i_in_ele = groupbit & mask[i];
    double qtmp = q[i];
    double xtmp = x[i][0];
    double ytmp = x[i][1];
    double ztmp = x[i][2];
    double const eta_i = etaflag ? atom->dvector[eta_index][i] : eta;
    int itype = type[i];
    int *jlist = firstneigh[i];
    int jnum = numneigh[i];

    for (int jj = 0; jj < jnum; jj++) {
      int const j = jlist[jj] & NEIGHMASK;
      bool j_in_ele = groupbit & mask[j];
      if (!(i_in_ele || j_in_ele)) continue;

      double delx = xtmp - x[j][0];
      double dely = ytmp - x[j][1];
      double delz = ztmp - x[j][2];
      double rsq = delx * delx + dely * dely + delz * delz;
      int jtype = type[j];

      if (rsq < force->pair->cutsq[itype][jtype]) {
        double const eta_j = etaflag ? atom->dvector[eta_index][j] : eta;
        double eta_ij;
        if (i_in_ele && j_in_ele)
          eta_ij = eta_i * eta_j / sqrt(eta_i * eta_i + eta_j * eta_j);
        else if (i_in_ele)
          eta_ij = eta_i;
        else {
          assert(j_in_ele);
          eta_ij = eta_j;
        }
        double r2inv = 1.0 / rsq;
        double r = sqrt(rsq);
        double erfc_etar = 0.;
        double derfcr = ElectrodeMath::safe_derfcr(eta_ij * r, erfc_etar);
        double prefactor = qqrd2e * qtmp * q[j] / r;
        energy_sr -= prefactor * erfc_etar;

        double fpair = prefactor * derfcr * r2inv;
        if (fflag) {
          f[i][0] += delx * fpair;
          f[i][1] += dely * fpair;
          f[i][2] += delz * fpair;
          if (newton_pair || j < nlocal) {
            f[j][0] -= delx * fpair;
            f[j][1] -= dely * fpair;
            f[j][2] -= delz * fpair;
          }
        }
        if (eflag) {
          double ecoul = -prefactor * erfc_etar;
          force->pair->ev_tally(i, j, nlocal, newton_pair, 0., ecoul, 0., 0., 0., 0.);
        }
        if (vflag) v_tally(i, j, nlocal, newton_pair, fpair, delx, dely, delz);
      }
    }
  }

  MPI_Allreduce(MPI_IN_PLACE, &energy_sr, 1, MPI_DOUBLE, MPI_SUM, world);
  return energy_sr;
}

/* ---------------------------------------------------------------------- */

FixElectrodeConp::~FixElectrodeConp()
{
  if (comm->me == 0) {
    try {
      if (timer_flag) {
        utils::logmesg(lmp, "Multiplication time: {:.4g} s\n", mult_time);
        utils::logmesg(lmp, "Update time: {:.4g} s\n", update_time);
      }
      if (algo == Algo::CG || algo == Algo::MATRIX_CG)
        utils::logmesg(lmp, "Average conjugate gradient steps: {:.4g}\n", n_cg_step * 1. / n_call);
    } catch (std::exception &) {
    }
  }

  if (modify->get_fix_by_id(id)) atom->delete_callback(id, Atom::GROW);

  delete[] recvcounts;
  delete[] displs;
  if (matrix_algo) {
    memory->destroy(iele_gathered);
    memory->destroy(buf_gathered);
    memory->destroy(potential_iele);
  }
  memory->destroy(potential_i);

  delete elyt_vector;
  memory->destroy(elastance);
  memory->destroy(capacitance);
  if (need_elec_vector) delete elec_vector;
}

/* ---------------------------------------------------------------------- */

int FixElectrodeConp::setmask()
{
  int mask = 0;
  mask |= FixConst::PRE_EXCHANGE;
  mask |= FixConst::POST_NEIGHBOR;
  mask |= FixConst::PRE_FORCE;
  mask |= FixConst::PRE_REVERSE;
  //mask |= THERMO_ENERGY;
  return mask;
}

/* ---------------------------------------------------------------------- */

void FixElectrodeConp::write_to_file(FILE *file, const std::vector<tagint> &tags,
                                     const std::vector<std::vector<double>> &mat)
{
  for (const auto &t : tags) fmt::print(file, "{:20}", t);
  fputs("\n", file);
  for (const auto &vec : mat) {
    for (const auto &x : vec) fmt::print(file, "{:20.11e}", x);
    fputs("\n", file);
  }
}

/*----------------------------------------------------------------------- */

void FixElectrodeConp::read_from_file(const std::string &input_file, double **array,
                                      const std::string &filetype)
{
  if (comm->me == 0) {
    std::vector<std::vector<double>> matrix;
    std::vector<tagint> tags;
    try {
      TextFileReader reader(input_file, filetype);
      int bufsize = ngroup * 20 + 4;
      reader.set_bufsize(bufsize > 100 ? bufsize : 100);

      // get line with tags
      auto values = reader.next_values(ngroup);
      for (int i = 0; i < ngroup; ++i) tags.push_back(values.next_tagint());

      std::vector<double> a_line;
      for (int i = 0; i < ngroup; ++i) {
        a_line.clear();
        values = reader.next_values(ngroup);
        for (int j = 0; j < ngroup; ++j) a_line.push_back(values.next_double());
        matrix.push_back(a_line);
      }
    } catch (std::exception &e) {
      error->one(FLERR, "Error parsing {} file: {}", filetype, e.what());
    }

    std::vector<tagint> idx;
    for (const auto &t : taglist) {
      for (std::size_t i = 0; i < tags.size(); i++) {
        if (t == tags[i]) {
          idx.push_back(i);
          break;
        }
      }
    }
    if ((bigint) idx.size() != ngroup)
      error->all(FLERR, "Read tags do not match taglist of fix {}", style);
    for (bigint i = 0; i < ngroup; i++) {
      bigint const ii = idx[i];
      for (bigint j = 0; j < ngroup; j++) array[i][j] = matrix[ii][idx[j]];
    }
  }
  MPI_Bcast(&array[0][0], ngroup * ngroup, MPI_DOUBLE, 0, world);
}

/* ---------------------------------------------------------------------- */

void FixElectrodeConp::request_etypes_neighlists()
{
  int const ntypes = atom->ntypes;
  // construct etypes
  int *mask = atom->mask;
  int *type = atom->type;
  auto elec = std::vector<int>(ntypes, 0);
  auto elyt = std::vector<int>(ntypes, 0);
  for (int i = 0; i < atom->nlocal; i++) {
    if (mask[i] & groupbit)
      elec[type[i] - 1] += 1;
    else
      elyt[type[i] - 1] += 1;
  }
  MPI_Allreduce(MPI_IN_PLACE, &elec.front(), ntypes, MPI_INT, MPI_SUM, world);
  MPI_Allreduce(MPI_IN_PLACE, &elyt.front(), ntypes, MPI_INT, MPI_SUM, world);
  etypes.clear();
  for (int i = 0; i < ntypes; i++) {
    if (!elec[i] == !elyt[i]) error->all(FLERR, "Types overlap, cannot use etypes keyword");
    if (elec[i]) etypes.push_back(i + 1);
  }
  // construct skip arrays
  int *iskip_mat = new int[ntypes + 1];
  int *iskip_vec = new int[ntypes + 1];
  int **ijskip_mat;
  memory->create(ijskip_mat, ntypes + 1, ntypes + 1, "fixelectrode:ijskip_mat");
  int **ijskip_vec;
  memory->create(ijskip_vec, ntypes + 1, ntypes + 1, "fixelectrode:ijskip_vec");
  for (int itype = 1; itype <= ntypes; ++itype) {
    // itype is 1-indexed -- follow LAMMPS convention
    iskip_mat[itype] = 1;    // alist skips all except etypes by default
    iskip_vec[itype] = 0;
    for (int jtype = 1; jtype <= ntypes; ++jtype) { ijskip_mat[itype][jtype] = 1; }
  }
  for (int etype : etypes) {
    iskip_mat[etype] = 0;
    ijskip_mat[etype][etype] = 0;
  }
  // now, iskip_mat[itype] == 0 iff etype
  // set ijskip_vec[itype][jtype] == 0 if (i is etype XOR j is etype)
  for (int itype = 1; itype <= ntypes; ++itype) {
    for (int jtype = 1; jtype <= ntypes; ++jtype) {
      bool ele_and_sol = (iskip_mat[itype] != iskip_mat[jtype]);
      ijskip_vec[itype][jtype] = (ele_and_sol) ? 0 : 1;
    }
  }

  if (need_array_compute) {
    auto matReq = neighbor->add_request(this, NeighConst::REQ_OCCASIONAL);
    matReq->set_skip(iskip_mat, ijskip_mat);
    matReq->set_id(1);
    if (intelflag) matReq->enable_intel();
  } else if (need_elec_vector) {
    auto matReq = neighbor->add_request(this);
    matReq->set_skip(iskip_mat, ijskip_mat);
    matReq->set_id(1);
    if (intelflag) matReq->enable_intel();
  } else {
    delete[] iskip_mat;
    memory->destroy(ijskip_mat);
  }

  auto vecReq = neighbor->add_request(this);
  vecReq->set_skip(iskip_vec, ijskip_vec);
  vecReq->set_id(2);
  if (intelflag) vecReq->enable_intel();
}

int FixElectrodeConp::pack_exchange(int i, double * /* buf */)
{
  if (atom->mask[i] & groupbit) {
    nlocalele_outdated = 1;
    nlocalele--;    // decrement nlocalele if we are packing away a particle
  }
  return 0;
}

int FixElectrodeConp::unpack_exchange(int nlocal, double * /* buf */)
{
  if (atom->mask[nlocal] & groupbit) {    // this should work
    nlocalele_outdated = 1;
    nlocalele++;    // increment nlocalele if we are unpacking a particle
  }
  return 0;
}

void FixElectrodeConp::gather_list_iele()
{
  MPI_Allreduce(MPI_IN_PLACE, &nlocalele_outdated, 1, MPI_INT, MPI_SUM, world);
  if (nlocalele_outdated == 0) return;

  int *mask = atom->mask;
  tagint *tag = atom->tag;
  int const nlocal = atom->nlocal;
  if (matrix_algo) {
    list_iele.clear();
    list_iele.reserve(nlocalele);
  }
  taglist_local.clear();
  iele_to_group_local.clear();
  for (int i = 0; i < nlocal; i++) {
    if (mask[i] & groupbit) {
      tagint const t = tag[i];
      if (matrix_algo) list_iele.push_back(tag_to_iele[t]);
      taglist_local.push_back(t);
      for (int g = 0; g < num_of_groups; g++)
        if (mask[i] & group_bits[g]) iele_to_group_local.push_back(g);
    }
  }
  nlocalele = static_cast<int>(taglist_local.size());    // just for safety
  assert((int) iele_to_group_local.size() == nlocalele);

  if (matrix_algo) {
    MPI_Allgather(&nlocalele, 1, MPI_INT, recvcounts, 1, MPI_INT, world);
    displs[0] = 0;
    int const nprocs = comm->nprocs;
    for (int i = 1; i < nprocs; i++) { displs[i] = displs[i - 1] + recvcounts[i - 1]; }

    MPI_Allgatherv(&list_iele[0], nlocalele, MPI_INT, iele_gathered, recvcounts, displs, MPI_INT,
                   world);
  }
  nlocalele_outdated = 0;
}

void FixElectrodeConp::gather_elevec(double *elevec)
{
  assert(matrix_algo);
  MPI_Allgatherv(&buf_iele[0], nlocalele, MPI_DOUBLE, buf_gathered, recvcounts, displs, MPI_DOUBLE,
                 world);

  for (int i = 0; i < ngroup; i++) { elevec[iele_gathered[i]] = buf_gathered[i]; }
}

void FixElectrodeConp::buffer_and_gather(double *ivec, double *elevec)
{
  assert(matrix_algo);
  buf_iele.reserve(nlocalele);    // avoid unexpected reallocs
  for (int i_iele = 0; i_iele < nlocalele; i_iele++) {
    buf_iele[i_iele] = ivec[atom->map(taglist[list_iele[i_iele]])];
  }
  gather_elevec(elevec);
}

double FixElectrodeConp::memory_usage()
{
  int const nprocs = comm->nprocs;
  int const nmax = atom->nmax;
  double bytes = 0.0;
  bytes += nmax * (sizeof(double));    // potential_i
  if (matrix_algo) {
    bytes += ngroup * (sizeof(int) + 2 * sizeof(double));    // iele_gathered, buf_gathered, pot
    bytes += ngroup * ngroup * sizeof(double);               // capacitance or elastance
    bytes += list_iele.capacity() * sizeof(int);
    bytes += buf_iele.capacity() * sizeof(double);
    bytes += nprocs * (2 * sizeof(int));                               // displs, recvcounts
    bytes += (tag_to_iele.size() * (sizeof(int) + sizeof(void *)) +    // data list
              tag_to_iele.bucket_count() * (sizeof(void *) + sizeof(size_t)));    // bucket index
    bytes += taglist.capacity() * sizeof(tagint);
    bytes += iele_to_group.capacity() * sizeof(int);
  }
  bytes += taglist_local.capacity() * sizeof(tagint);
  bytes += iele_to_group_local.capacity() * sizeof(int);

  return bytes;
}

/* ---------------------------------------------------------------------- */

int FixElectrodeConp::pack_reverse_comm(int n, int first, double *buf)
{
  int m = 0;
  int last = first + n;
  for (int i = first; i < last; i++) { buf[m++] = potential_i[i]; }

  return m;
}

/* ---------------------------------------------------------------------- */

void FixElectrodeConp::unpack_reverse_comm(int n, int *list, double *buf)
{
  for (int i = 0; i < n; i++) { potential_i[list[i]] += buf[i]; }
}

/* ---------------------------------------------------------------------- */

int FixElectrodeConp::pack_forward_comm(int n, int *list, double *buf, int /*pbc_flag*/,
                                        int * /*pbc*/)
{
  int m = 0;
  for (int i = 0; i < n; i++) {
    int const j = list[i];
    buf[m++] = atom->q[j];
  }
  return m;
}

/* ---------------------------------------------------------------------- */

void FixElectrodeConp::unpack_forward_comm(int n, int first, double *buf)
{
  int const last = first + n;
  for (int i = first, m = 0; i < last; i++) atom->q[i] = buf[m++];
}

/* ----------------------------------------------------------------------
   Tally virial of pair interactions in pre_reverse. This cannot be done with pair->ev_tally()
   because compute_fdotr is called before pre_reverse, i.e. Virials need to be tallied even if fdotr
   is used.
------------------------------------------------------------------------- */

void FixElectrodeConp::v_tally(int i, int j, int nlocal, int newton_pair, double fpair, double delx,
                               double dely, double delz)
{
  double v[6];
  if (vflag_either) {
    v[0] = delx * delx * fpair;
    v[1] = dely * dely * fpair;
    v[2] = delz * delz * fpair;
    v[3] = delx * dely * fpair;
    v[4] = delx * delz * fpair;
    v[5] = dely * delz * fpair;

    if (vflag_global) {
      if (newton_pair) {
        virial[0] += v[0];
        virial[1] += v[1];
        virial[2] += v[2];
        virial[3] += v[3];
        virial[4] += v[4];
        virial[5] += v[5];
      } else {
        if (i < nlocal) {
          virial[0] += 0.5 * v[0];
          virial[1] += 0.5 * v[1];
          virial[2] += 0.5 * v[2];
          virial[3] += 0.5 * v[3];
          virial[4] += 0.5 * v[4];
          virial[5] += 0.5 * v[5];
        }
        if (j < nlocal) {
          virial[0] += 0.5 * v[0];
          virial[1] += 0.5 * v[1];
          virial[2] += 0.5 * v[2];
          virial[3] += 0.5 * v[3];
          virial[4] += 0.5 * v[4];
          virial[5] += 0.5 * v[5];
        }
      }
    }

    if (vflag_atom) {
      if (newton_pair || i < nlocal) {
        vatom[i][0] += 0.5 * v[0];
        vatom[i][1] += 0.5 * v[1];
        vatom[i][2] += 0.5 * v[2];
        vatom[i][3] += 0.5 * v[3];
        vatom[i][4] += 0.5 * v[4];
        vatom[i][5] += 0.5 * v[5];
      }
      if (newton_pair || j < nlocal) {
        vatom[j][0] += 0.5 * v[0];
        vatom[j][1] += 0.5 * v[1];
        vatom[j][2] += 0.5 * v[2];
        vatom[j][3] += 0.5 * v[3];
        vatom[j][4] += 0.5 * v[4];
        vatom[j][5] += 0.5 * v[5];
      }
    }
  }
}<|MERGE_RESOLUTION|>--- conflicted
+++ resolved
@@ -930,13 +930,8 @@
       delta = dot_nlocalele(r, d);
       dot_old = dot_new;
     }
-<<<<<<< HEAD
-    recompute_potential(b, q_local);
+    recompute_potential(std::move(b), q_local);
     if ((delta > cg_threshold) && (comm->me == 0)) error->warning(FLERR, "CG threshold not reached");
-=======
-    recompute_potential(std::move(b), q_local);
-    if (delta > cg_threshold && comm->me == 0) error->warning(FLERR, "CG threshold not reached");
->>>>>>> 993a7cce
   } else {
     error->all(FLERR, "This algorithm is not implemented, yet");
   }
