--- conflicted
+++ resolved
@@ -1151,12 +1151,8 @@
           }
         }
         if ((icol < 0) || (icol >= (int)keyword_user.size()))
-<<<<<<< HEAD
-          error->all(FLERR, "Illegal dump_modify command");
-=======
           error->all(FLERR, "Incorrect dump_modify arguments: {} {} {}",
                      arg[iarg], arg[iarg+1], arg[iarg+2]);
->>>>>>> 8315f999
         keyword_user[icol] = arg[iarg+2];
         iarg += 3;
       }
