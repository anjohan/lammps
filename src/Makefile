--- conflicted
+++ resolved
@@ -54,11 +54,7 @@
 # PACKEXT    = subset that require an external (downloaded) library
 
 PACKAGE = asphere body class2 colloid compress coreshell dipole gpu \
-<<<<<<< HEAD
-	  granular kim kokkos kspace latte manybody mc meam mesocnt message misc \
-=======
-	  granular kim kokkos kspace latte manybody mc message misc \
->>>>>>> d08d6b5f
+	  granular kim kokkos kspace latte manybody mc mesocnt message misc \
 	  molecule mpiio mscg opt peri poems \
 	  python qeq replica rigid shock snap spin srd voronoi
 
