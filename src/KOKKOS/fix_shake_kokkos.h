--- conflicted
+++ resolved
@@ -154,12 +154,10 @@
   DAT::tdual_int_scalar k_error_flag;
   DAT::tdual_int_scalar k_nlist;
 
-<<<<<<< HEAD
   typename AT::t_int_scalar d_count;
   HAT::t_int_scalar h_count;
-=======
+
   void stats() override;
->>>>>>> c36ae07b
 
   template<int NEIGHFLAG, int EVFLAG>
   KOKKOS_INLINE_FUNCTION
