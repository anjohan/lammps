--- conflicted
+++ resolved
@@ -480,23 +480,13 @@
 {
   double bytes = 0.0;
   for (int m = 0; m < nvalue; m++) {
-<<<<<<< HEAD
-    if (style[m] == MOLECULE) bytes = atom->nmax * sizeof(tagint);
-    else if (style[m] == CHARGE) bytes = atom->nmax * sizeof(double);
-    else if (style[m] == RMASS) bytes = atom->nmax * sizeof(double);
-    else if (style[m] == IVEC) bytes = atom->nmax * sizeof(int);
-    else if (style[m] == DVEC) bytes = atom->nmax * sizeof(double);
-    else if (style[m] == IARRAY) bytes = (size_t) atom->nmax * cols[m] * sizeof(int);
-    else if (style[m] == DARRAY) bytes = (size_t) atom->nmax * cols[m] * sizeof(double);
-=======
     if (styles[m] == MOLECULE) bytes = atom->nmax * sizeof(tagint);
     else if (styles[m] == CHARGE) bytes = atom->nmax * sizeof(double);
     else if (styles[m] == RMASS) bytes = atom->nmax * sizeof(double);
     else if (styles[m] == IVEC) bytes = atom->nmax * sizeof(int);
     else if (styles[m] == DVEC) bytes = atom->nmax * sizeof(double);
-    else if (styles[m] == IARRAY) bytes = atom->nmax * cols[m] * sizeof(int);
-    else if (styles[m] == DARRAY) bytes = atom->nmax * cols[m] * sizeof(double);
->>>>>>> a587f674
+    else if (styles[m] == IARRAY) bytes = (size_t) atom->nmax * cols[m] * sizeof(int);
+    else if (styles[m] == DARRAY) bytes = (size_t) atom->nmax * cols[m] * sizeof(double);
   }
   return bytes;
 }
