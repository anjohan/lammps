"LAMMPS WWW Page"_lws - "LAMMPS Documentation"_ld - "LAMMPS Commands"_lc :c

:link(lws,http://lammps.sandia.gov)
:link(ld,Manual.html)
:link(lc,Commands_all.html)
:line

min_style command :h3

[Syntax:]

min_style style :pre

<<<<<<< HEAD
style = {cg} or {hftn} or {sd} or {quickmin} or {fire} or {spin} or {spin/cg} or {spin/lbfgs} :ul
=======
style = {cg} or {cg/kk} or {hftn} or {sd} or {quickmin} or {fire} or {spin} :ul
>>>>>>> aa2b8857

[Examples:]

min_style cg
min_style spin
min_style fire :pre

[Description:]

Choose a minimization algorithm to use when a "minimize"_minimize.html
command is performed.

Style {cg} is the Polak-Ribiere version of the conjugate gradient (CG)
algorithm.  At each iteration the force gradient is combined with the
previous iteration information to compute a new search direction
perpendicular (conjugate) to the previous search direction.  The PR
variant affects how the direction is chosen and how the CG method is
restarted when it ceases to make progress.  The PR variant is thought
to be the most effective CG choice for most problems.

Style {hftn} is a Hessian-free truncated Newton algorithm.  At each
iteration a quadratic model of the energy potential is solved by a
conjugate gradient inner iteration.  The Hessian (second derivatives)
of the energy is not formed directly, but approximated in each
conjugate search direction by a finite difference directional
derivative.  When close to an energy minimum, the algorithm behaves
like a Newton method and exhibits a quadratic convergence rate to high
accuracy.  In most cases the behavior of {hftn} is similar to {cg},
but it offers an alternative if {cg} seems to perform poorly.  This
style is not affected by the "min_modify"_min_modify.html command.

Style {sd} is a steepest descent algorithm.  At each iteration, the
search direction is set to the downhill direction corresponding to the
force vector (negative gradient of energy).  Typically, steepest
descent will not converge as quickly as CG, but may be more robust in
some situations.

Style {quickmin} is a damped dynamics method described in
"(Sheppard)"_#Sheppard, where the damping parameter is related to the
projection of the velocity vector along the current force vector for
each atom.  The velocity of each atom is initialized to 0.0 by this
style, at the beginning of a minimization.

Style {fire} is a damped dynamics method described in
"(Bitzek)"_#Bitzek, which is similar to {quickmin} but adds a variable
timestep and alters the projection operation to maintain components of
the velocity non-parallel to the current force vector.  The velocity
of each atom is initialized to 0.0 by this style, at the beginning of
a minimization.

Style {spin} is a damped spin dynamics with an adaptive
timestep.

Style {spin/cg} uses an orthogonal spin optimization (OSO)
combined to a conjugate gradient (CG) approach to minimize spin
configurations. 

Style {spin/lbfgs} uses an orthogonal spin optimization (OSO)
combined to a limited-memory Broyden-Fletcher-Goldfarb-Shanno
(LBFGS) approach to minimize spin configurations. 

See the "min/spin"_min_spin.html doc page for more information
about the {spin}, {spin/cg} and {spin/lbfgs} styles.

Either the {quickmin} and {fire} styles are useful in the context of
nudged elastic band (NEB) calculations via the "neb"_neb.html command.

Either the {spin}, {spin/cg} and {spin/lbfgs} styles are useful 
in the context of magnetic geodesic nudged elastic band (GNEB) calculations 
via the "neb/spin"_neb_spin.html command.

NOTE: The damped dynamic minimizers use whatever timestep you have
defined via the "timestep"_timestep.html command.  Often they will
converge more quickly if you use a timestep about 10x larger than you
would normally use for dynamics simulations.

NOTE: The {quickmin}, {fire}, {hftn}, and {cg/kk} styles do not yet
support the use of the "fix box/relax"_fix_box_relax.html command or
minimizations involving the electron radius in "eFF"_pair_eff.html
models.

:line

Styles with a {gpu}, {intel}, {kk}, {omp}, or {opt} suffix are
functionally the same as the corresponding style without the suffix.
They have been optimized to run faster, depending on your available
hardware, as discussed on the "Speed packages"_Speed_packages.html doc
page.  The accelerated styles take the same arguments and should
produce the same results, except for round-off and precision issues.

These accelerated styles are part of the GPU, USER-INTEL, KOKKOS,
USER-OMP and OPT packages, respectively.  They are only enabled if
LAMMPS was built with those packages.  See the "Build
package"_Build_package.html doc page for more info.

You can specify the accelerated styles explicitly in your input script
by including their suffix, or you can use the "-suffix command-line
switch"_Run_options.html when you invoke LAMMPS, or you can use the
"suffix"_suffix.html command in your input script.

See the "Speed packages"_Speed_packages.html doc page for more
instructions on how to use the accelerated styles effectively.

:line

[Restrictions:] none

[Related commands:]

"min_modify"_min_modify.html, "minimize"_minimize.html, "neb"_neb.html

[Default:]

min_style cg :pre

:line

:link(Sheppard)
[(Sheppard)] Sheppard, Terrell, Henkelman, J Chem Phys, 128, 134106
(2008).  See ref 1 in this paper for original reference to Qmin in
Jonsson, Mills, Jacobsen.

:link(Bitzek)
[(Bitzek)] Bitzek, Koskinen, Gahler, Moseler, Gumbsch, Phys Rev Lett,
97, 170201 (2006).
<|MERGE_RESOLUTION|>--- conflicted
+++ resolved
@@ -11,11 +11,7 @@
 
 min_style style :pre
 
-<<<<<<< HEAD
 style = {cg} or {hftn} or {sd} or {quickmin} or {fire} or {spin} or {spin/cg} or {spin/lbfgs} :ul
-=======
-style = {cg} or {cg/kk} or {hftn} or {sd} or {quickmin} or {fire} or {spin} :ul
->>>>>>> aa2b8857
 
 [Examples:]
 
