--- conflicted
+++ resolved
@@ -41,45 +41,26 @@
 
 help:
 	@echo "Please use \`make <target>' where <target> is one of"
-<<<<<<< HEAD
-	@echo "  html       create HTML doc pages in html dir"
-	@echo "  pdf        create Developer.pdf and Manual.pdf in this dir"
-	@echo "  old        create old-style HTML doc pages and Manual.pdf in old dir"
-	@echo "  fetch      fetch HTML and PDF files from LAMMPS web site"
-	@echo "  epub       create ePUB format manual for e-book readers"
-	@echo "  mobi       convert ePUB to MOBI format manual for e-book readers (e.g. Kindle)"
-=======
 	@echo "  html          create HTML doc pages in html dir"
 	@echo "  pdf           create Developer.pdf and Manual.pdf in this dir"
 	@echo "  fetch         fetch HTML and PDF files from LAMMPS web site"
 	@echo "  epub          create ePUB format manual for e-book readers"
 	@echo "  mobi          convert ePUB to MOBI format manual for e-book readers (e.g. Kindle)"
->>>>>>> 5e3fe197
 	@echo "                      (requires ebook-convert tool from calibre)"
 	@echo "  clean         remove all intermediate RST files"
 	@echo "  clean-all     reset the entire build environment"
 	@echo "  anchor_check  scan for duplicate anchor labels"
-<<<<<<< HEAD
-	@echo "  spelling   spell-check the manual"
-=======
 	@echo "  style_check   check for complete and consistent style lists"
 	@echo "  package_check check for complete and consistent package lists"
 	@echo "  spelling      spell-check the manual"
->>>>>>> 5e3fe197
 
 # ------------------------------------------
 
 clean-all: clean
 	rm -rf $(BUILDDIR)/docenv $(BUILDDIR)/doctrees $(BUILDDIR)/mathjax Manual.pdf Developer.pdf
 
-<<<<<<< HEAD
-clean:
-	rm -rf $(RSTDIR) html old epub latex
-	rm -rf spelling
-=======
 clean: clean-spelling
 	rm -rf html epub latex
->>>>>>> 5e3fe197
 
 clean-spelling:
 	rm -rf spelling
@@ -136,41 +117,14 @@
 	@ebook-convert LAMMPS.epub LAMMPS.mobi
 	@echo "Conversion finished. The MOBI manual file is created."
 
-<<<<<<< HEAD
-pdf: $(OBJECTS) $(ANCHORCHECK)
-=======
 pdf: $(ANCHORCHECK)
 	@if [ "$(HAS_PDFLATEX)" == "NO" ] ; then echo "PDFLaTeX was not found! Please check README.md for further instructions" 1>&2; exit 1; fi
->>>>>>> 5e3fe197
 	@(\
 		cd src/Developer; \
 		pdflatex developer; \
 		pdflatex developer; \
 		mv developer.pdf ../../Developer.pdf; \
 		cd ../../; \
-<<<<<<< HEAD
-	)
-	@(\
-                . $(VENV)/bin/activate ;\
-                cp -r src/* $(RSTDIR)/ ;\
-                sphinx-build $(SPHINXEXTRA) -b latex -c utils/sphinx-config -d $(BUILDDIR)/doctrees $(RSTDIR) latex ;\
-                echo "############################################" ;\
-                doc_anchor_check src/*.txt ;\
-                echo "############################################" ;\
-                deactivate ;\
-	)
-	@cd latex && \
-          sed 's/latexmk -pdf -dvi- -ps-/pdflatex/g' Makefile > temp && \
-	  mv temp Makefile && \
-	  sed 's/\\begin{equation}//g' LAMMPS.tex > tmp.tex && \
-	  mv tmp.tex LAMMPS.tex && \
-	  sed 's/\\end{equation}//g' LAMMPS.tex > tmp.tex && \
-	  mv tmp.tex LAMMPS.tex && \
-	  make && \
-	  make && \
-	  mv LAMMPS.pdf ../Manual.pdf && \
-	  cd ../;
-=======
 	)
 	@(\
 		. $(VENV)/bin/activate ;\
@@ -195,43 +149,12 @@
 		make && \
 		mv LAMMPS.pdf ../Manual.pdf && \
 		cd ../;
->>>>>>> 5e3fe197
 	@rm -rf latex/_sources
 	@rm -rf latex/PDF
 	@rm -rf latex/USER
 	@cp -r src/PDF latex/PDF
-<<<<<<< HEAD
-	@cp -r src/USER latex/USER
-	@rm -rf latex/PDF/.[sg]*
-	@rm -rf latex/USER/.[sg]*
-	@rm -rf latex/USER/*/.[sg]*
-	@rm -rf latex/USER/*/*.[sg]*
-	@echo "Build finished. Manual.pdf and Developer.pdf are in this directory."
-
-old: utils/txt2html/txt2html.exe
-	@rm -rf old
-	@mkdir old; mkdir old/Eqs; mkdir old/JPG; mkdir old/PDF
-	@cd src; ../utils/txt2html/txt2html.exe -b *.txt; \
-	  mv *.html ../old; \
-	  cp Eqs/*.jpg ../old/Eqs; \
-	  cp JPG/* ../old/JPG; \
-	  cp PDF/* ../old/PDF;
-	@(      set -e;\
-		cd src/Developer; \
-		pdflatex developer; \
-		pdflatex developer; \
-		mv developer.pdf ../../old/Developer.pdf; \
-		cd ../../old; \
-	        for s in `echo ../src/*.txt | sed -e 's,\.\./src/,,g' -e 's/ \(pairs\|bonds\|angles\|dihedrals\|impropers\|commands_list\|fixes\|computes\).txt/ /g' | sed -e 's,\.txt,\.html,g'` ; \
-			do grep -q ^$$s ../src/lammps.book || \
-			echo WARNING: doc file $$s missing in src/lammps.book; done; \
-		htmldoc --batch ../src/lammps.book;          \
-	)
-
-=======
 	@rm -rf latex/PDF/.[sg]*
 	@echo "Build finished. Manual.pdf and Developer.pdf are in this directory."
->>>>>>> 5e3fe197
 
 fetch:
 	@rm -rf html_www Manual_www.pdf Developer_www.pdf
@@ -270,14 +193,10 @@
 	@( \
 		$(VIRTUALENV) -p $(PYTHON) $(VENV); \
 		. $(VENV)/bin/activate; \
-<<<<<<< HEAD
-		pip install Sphinx==1.7.6; \
-=======
 		pip install --upgrade pip; \
 		pip install Sphinx; \
 		pip install sphinxcontrib-spelling ;\
 		pip install breathe; \
->>>>>>> 5e3fe197
 		deactivate;\
 	)
 
