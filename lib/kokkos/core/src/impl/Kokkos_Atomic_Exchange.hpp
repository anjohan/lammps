/*
//@HEADER
// ************************************************************************
//
//                        Kokkos v. 3.0
//       Copyright (2020) National Technology & Engineering
//               Solutions of Sandia, LLC (NTESS).
//
// Under the terms of Contract DE-NA0003525 with NTESS,
// the U.S. Government retains certain rights in this software.
//
// Redistribution and use in source and binary forms, with or without
// modification, are permitted provided that the following conditions are
// met:
//
// 1. Redistributions of source code must retain the above copyright
// notice, this list of conditions and the following disclaimer.
//
// 2. Redistributions in binary form must reproduce the above copyright
// notice, this list of conditions and the following disclaimer in the
// documentation and/or other materials provided with the distribution.
//
// 3. Neither the name of the Corporation nor the names of the
// contributors may be used to endorse or promote products derived from
// this software without specific prior written permission.
//
// THIS SOFTWARE IS PROVIDED BY NTESS "AS IS" AND ANY
// EXPRESS OR IMPLIED WARRANTIES, INCLUDING, BUT NOT LIMITED TO, THE
// IMPLIED WARRANTIES OF MERCHANTABILITY AND FITNESS FOR A PARTICULAR
// PURPOSE ARE DISCLAIMED. IN NO EVENT SHALL NTESS OR THE
// CONTRIBUTORS BE LIABLE FOR ANY DIRECT, INDIRECT, INCIDENTAL, SPECIAL,
// EXEMPLARY, OR CONSEQUENTIAL DAMAGES (INCLUDING, BUT NOT LIMITED TO,
// PROCUREMENT OF SUBSTITUTE GOODS OR SERVICES; LOSS OF USE, DATA, OR
// PROFITS; OR BUSINESS INTERRUPTION) HOWEVER CAUSED AND ON ANY THEORY OF
// LIABILITY, WHETHER IN CONTRACT, STRICT LIABILITY, OR TORT (INCLUDING
// NEGLIGENCE OR OTHERWISE) ARISING IN ANY WAY OUT OF THE USE OF THIS
// SOFTWARE, EVEN IF ADVISED OF THE POSSIBILITY OF SUCH DAMAGE.
//
// Questions? Contact Christian R. Trott (crtrott@sandia.gov)
//
// ************************************************************************
//@HEADER
*/

#if defined(KOKKOS_ENABLE_RFO_PREFETCH)
#include <xmmintrin.h>
#endif

#include <Kokkos_Macros.hpp>
#if defined(KOKKOS_ATOMIC_HPP) && !defined(KOKKOS_ATOMIC_EXCHANGE_HPP)
#define KOKKOS_ATOMIC_EXCHANGE_HPP

#if defined(KOKKOS_ENABLE_CUDA)
#include <Cuda/Kokkos_Cuda_Version_9_8_Compatibility.hpp>
#endif

namespace Kokkos {

//----------------------------------------------------------------------------

#if defined(KOKKOS_ENABLE_CUDA)
#if defined(__CUDA_ARCH__) || defined(KOKKOS_IMPL_CUDA_CLANG_WORKAROUND)

__inline__ __device__ int atomic_exchange(volatile int* const dest,
                                          const int val) {
  // return __iAtomicExch( (int*) dest , val );
  return atomicExch((int*)dest, val);
}

__inline__ __device__ unsigned int atomic_exchange(
    volatile unsigned int* const dest, const unsigned int val) {
  // return __uAtomicExch( (unsigned int*) dest , val );
  return atomicExch((unsigned int*)dest, val);
}

__inline__ __device__ unsigned long long int atomic_exchange(
    volatile unsigned long long int* const dest,
    const unsigned long long int val) {
  // return __ullAtomicExch( (unsigned long long*) dest , val );
  return atomicExch((unsigned long long*)dest, val);
}

/** \brief  Atomic exchange for any type with compatible size */
template <typename T>
__inline__ __device__ T atomic_exchange(
    volatile T* const dest,
    typename std::enable_if<sizeof(T) == sizeof(int), const T&>::type val) {
  // int tmp = __ullAtomicExch( (int*) dest , *((int*)&val) );
#if defined(KOKKOS_ENABLE_RFO_PREFETCH)
  _mm_prefetch((const char*)dest, _MM_HINT_ET0);
#endif

  int tmp = atomicExch(((int*)dest), *((int*)&val));
  return *((T*)&tmp);
}

template <typename T>
__inline__ __device__ T atomic_exchange(
    volatile T* const dest,
    typename std::enable_if<sizeof(T) != sizeof(int) &&
                                sizeof(T) == sizeof(unsigned long long int),
                            const T&>::type val) {
  typedef unsigned long long int type;

#if defined(KOKKOS_ENABLE_RFO_PREFETCH)
  _mm_prefetch((const char*)dest, _MM_HINT_ET0);
#endif

  // type tmp = __ullAtomicExch( (type*) dest , *((type*)&val) );
  type tmp = atomicExch(((type*)dest), *((type*)&val));
  return *((T*)&tmp);
}

template <typename T>
__inline__ __device__ T
atomic_exchange(volatile T* const dest,
                typename std::enable_if<(sizeof(T) != 4) && (sizeof(T) != 8),
                                        const T>::type& val) {
  T return_val;
  // This is a way to (hopefully) avoid dead lock in a warp
#if defined(KOKKOS_ENABLE_RFO_PREFETCH)
  _mm_prefetch((const char*)dest, _MM_HINT_ET0);
#endif

  int done = 0;
#ifdef KOKKOS_IMPL_CUDA_SYNCWARP_NEEDS_MASK
  unsigned int mask   = KOKKOS_IMPL_CUDA_ACTIVEMASK;
  unsigned int active = KOKKOS_IMPL_CUDA_BALLOT_MASK(mask, 1);
#else
  unsigned int active = KOKKOS_IMPL_CUDA_BALLOT(1);
#endif
  unsigned int done_active = 0;
  while (active != done_active) {
    if (!done) {
      if (Impl::lock_address_cuda_space((void*)dest)) {
        return_val = *dest;
        *dest      = val;
        Impl::unlock_address_cuda_space((void*)dest);
        done = 1;
      }
    }
#ifdef KOKKOS_IMPL_CUDA_SYNCWARP_NEEDS_MASK
    done_active = KOKKOS_IMPL_CUDA_BALLOT_MASK(mask, done);
#else
    done_active = KOKKOS_IMPL_CUDA_BALLOT(done);
#endif
  }
  return return_val;
}
/** \brief  Atomic exchange for any type with compatible size */
template <typename T>
__inline__ __device__ void atomic_assign(
    volatile T* const dest,
    typename std::enable_if<sizeof(T) == sizeof(int), const T&>::type val) {
  // (void) __ullAtomicExch( (int*) dest , *((int*)&val) );
  (void)atomicExch(((int*)dest), *((int*)&val));
}

template <typename T>
__inline__ __device__ void atomic_assign(
    volatile T* const dest,
    typename std::enable_if<sizeof(T) != sizeof(int) &&
                                sizeof(T) == sizeof(unsigned long long int),
                            const T&>::type val) {
  typedef unsigned long long int type;
  // (void) __ullAtomicExch( (type*) dest , *((type*)&val) );
  (void)atomicExch(((type*)dest), *((type*)&val));
}

template <typename T>
__inline__ __device__ void atomic_assign(
    volatile T* const dest,
    typename std::enable_if<sizeof(T) != sizeof(int) &&
                                sizeof(T) != sizeof(unsigned long long int),
                            const T&>::type val) {
  (void)atomic_exchange(dest, val);
}

#endif
#endif

//----------------------------------------------------------------------------

#if !defined(__CUDA_ARCH__) || defined(KOKKOS_IMPL_CUDA_CLANG_WORKAROUND)
#if defined(KOKKOS_ENABLE_GNU_ATOMICS) || defined(KOKKOS_ENABLE_INTEL_ATOMICS)

template <typename T>
inline T atomic_exchange(volatile T* const dest,
                         typename std::enable_if<sizeof(T) == sizeof(int) ||
                                                     sizeof(T) == sizeof(long),
                                                 const T&>::type val) {
  typedef typename Kokkos::Impl::if_c<sizeof(T) == sizeof(int), int, long>::type
      type;
#if defined(KOKKOS_ENABLE_RFO_PREFETCH)
  _mm_prefetch((const char*)dest, _MM_HINT_ET0);
#endif

  const type v = *((type*)&val);  // Extract to be sure the value doesn't change

  type assumed;

  union U {
    T val_T;
    type val_type;
    inline U() {}
  } old;

  old.val_T = *dest;

  do {
    assumed = old.val_type;
    old.val_type =
        __sync_val_compare_and_swap((volatile type*)dest, assumed, v);
  } while (assumed != old.val_type);

  return old.val_T;
}

#if defined(KOKKOS_ENABLE_ASM) && defined(KOKKOS_ENABLE_ISA_X86_64)
template <typename T>
inline T atomic_exchange(
    volatile T* const dest,
    typename std::enable_if<sizeof(T) == sizeof(Impl::cas128_t), const T&>::type
        val) {
#if defined(KOKKOS_ENABLE_RFO_PREFETCH)
  _mm_prefetch((const char*)dest, _MM_HINT_ET0);
#endif

  union U {
    Impl::cas128_t i;
    T t;
    inline U() {}
  } assume, oldval, newval;

  oldval.t = *dest;
  newval.t = val;

  do {
    assume.i = oldval.i;
    oldval.i = Impl::cas128((volatile Impl::cas128_t*)dest, assume.i, newval.i);
  } while (assume.i != oldval.i);

  return oldval.t;
}
#endif

//----------------------------------------------------------------------------

template <typename T>
inline T atomic_exchange(
    volatile T* const dest,
    typename std::enable_if<(sizeof(T) != 4) && (sizeof(T) != 8)
#if defined(KOKKOS_ENABLE_ASM) && defined(KOKKOS_ENABLE_ISA_X86_64)
                                && (sizeof(T) != 16)
#endif
                                ,
                            const T>::type& val) {
  while (!Impl::lock_address_host_space((void*)dest))
    ;
  T return_val = *dest;
  // Don't use the following line of code here:
  //
  // const T tmp = *dest = val;
  //
  // Instead, put each assignment in its own statement.  This is
  // because the overload of T::operator= for volatile *this should
  // return void, not volatile T&.  See Kokkos #177:
  //
  // https://github.com/kokkos/kokkos/issues/177
  *dest       = val;
  const T tmp = *dest;
#ifndef KOKKOS_COMPILER_CLANG
  (void)tmp;
#endif
  Impl::unlock_address_host_space((void*)dest);
  return return_val;
}

template <typename T>
inline void atomic_assign(volatile T* const dest,
                          typename std::enable_if<sizeof(T) == sizeof(int) ||
                                                      sizeof(T) == sizeof(long),
                                                  const T&>::type val) {
  typedef typename Kokkos::Impl::if_c<sizeof(T) == sizeof(int), int, long>::type
      type;

#if defined(KOKKOS_ENABLE_RFO_PREFETCH)
  _mm_prefetch((const char*)dest, _MM_HINT_ET0);
#endif

  const type v = *((type*)&val);  // Extract to be sure the value doesn't change

  type assumed;

  union U {
    T val_T;
    type val_type;
    inline U() {}
  } old;

  old.val_T = *dest;

  do {
    assumed = old.val_type;
    old.val_type =
        __sync_val_compare_and_swap((volatile type*)dest, assumed, v);
  } while (assumed != old.val_type);
}

#if defined(KOKKOS_ENABLE_ASM) && defined(KOKKOS_ENABLE_ISA_X86_64)
template <typename T>
inline void atomic_assign(
    volatile T* const dest,
    typename std::enable_if<sizeof(T) == sizeof(Impl::cas128_t), const T&>::type
        val) {
#if defined(KOKKOS_ENABLE_RFO_PREFETCH)
  _mm_prefetch((const char*)dest, _MM_HINT_ET0);
#endif

  union U {
    Impl::cas128_t i;
    T t;
    inline U() {}
  } assume, oldval, newval;

  oldval.t = *dest;
  newval.t = val;
  do {
    assume.i = oldval.i;
    oldval.i = Impl::cas128((volatile Impl::cas128_t*)dest, assume.i, newval.i);
  } while (assume.i != oldval.i);
}
#endif

template <typename T>
inline void atomic_assign(
    volatile T* const dest,
    typename std::enable_if<(sizeof(T) != 4) && (sizeof(T) != 8)
#if defined(KOKKOS_ENABLE_ASM) && defined(KOKKOS_ENABLE_ISA_X86_64)
                                && (sizeof(T) != 16)
#endif
                                ,
                            const T>::type& val) {
  while (!Impl::lock_address_host_space((void*)dest))
    ;
  // This is likely an aggregate type with a defined
  // 'volatile T & operator = ( const T & ) volatile'
  // member.  The volatile return value implicitly defines a
  // dereference that some compilers (gcc 4.7.2) warn is being ignored.
  // Suppress warning by casting return to void.
  //(void)( *dest = val );
  *dest = val;

  Impl::unlock_address_host_space((void*)dest);
}
//----------------------------------------------------------------------------

#elif defined(KOKKOS_ENABLE_OPENMP_ATOMICS)

template <typename T>
inline T atomic_exchange(volatile T* const dest, const T val) {
  T retval;
  //#pragma omp atomic capture
#pragma omp critical
  {
    retval  = dest[0];
    dest[0] = val;
  }
  return retval;
}

template <typename T>
inline void atomic_assign(volatile T* const dest, const T val) {
  //#pragma omp atomic
#pragma omp critical
  { dest[0] = val; }
}

#elif defined(KOKKOS_ENABLE_SERIAL_ATOMICS)

template <typename T>
inline T atomic_exchange(volatile T* const dest_v, const T val) {
  T* dest  = const_cast<T*>(dest_v);
  T retval = *dest;
  *dest    = val;
  return retval;
}

template <typename T>
inline void atomic_assign(volatile T* const dest_v, const T val) {
  T* dest = const_cast<T*>(dest_v);
  *dest   = val;
}

#endif
#endif
<<<<<<< HEAD

// dummy for non-CUDA Kokkos headers being processed by NVCC
#if defined(__CUDA_ARCH__) && !defined(KOKKOS_ENABLE_CUDA)
template <typename T>
__inline__ __device__
T atomic_exchange(volatile T * const, const Kokkos::Impl::identity_t<T>)
{
  return T();
}

template < typename T >
__inline__ __device__
void atomic_assign(volatile T * const, const Kokkos::Impl::identity_t<T>)
{
}
#endif

} // namespace Kokkos
=======
>>>>>>> 5e3fe197

// dummy for non-CUDA Kokkos headers being processed by NVCC
#if defined(__CUDA_ARCH__) && !defined(KOKKOS_ENABLE_CUDA)
template <typename T>
__inline__ __device__ T atomic_exchange(volatile T* const,
                                        const Kokkos::Impl::identity_t<T>) {
  return T();
}

template <typename T>
__inline__ __device__ void atomic_assign(volatile T* const,
                                         const Kokkos::Impl::identity_t<T>) {}
#endif

}  // namespace Kokkos

#endif<|MERGE_RESOLUTION|>--- conflicted
+++ resolved
@@ -394,27 +394,6 @@
 
 #endif
 #endif
-<<<<<<< HEAD
-
-// dummy for non-CUDA Kokkos headers being processed by NVCC
-#if defined(__CUDA_ARCH__) && !defined(KOKKOS_ENABLE_CUDA)
-template <typename T>
-__inline__ __device__
-T atomic_exchange(volatile T * const, const Kokkos::Impl::identity_t<T>)
-{
-  return T();
-}
-
-template < typename T >
-__inline__ __device__
-void atomic_assign(volatile T * const, const Kokkos::Impl::identity_t<T>)
-{
-}
-#endif
-
-} // namespace Kokkos
-=======
->>>>>>> 5e3fe197
 
 // dummy for non-CUDA Kokkos headers being processed by NVCC
 #if defined(__CUDA_ARCH__) && !defined(KOKKOS_ENABLE_CUDA)
