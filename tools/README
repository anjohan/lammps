--- conflicted
+++ resolved
@@ -28,21 +28,12 @@
 i-pi                   Python wrapper for performing path-integral MD (PIMD)
 ipp                    input pre-processor Perl tool for creating input scripts
 kate                   add-ons to Kate editor for editing LAMMPS input scripts
-<<<<<<< HEAD
-lmp2arc		       convert LAMMPS output to Accelrys Insight format
-lmp2cfg		       convert LAMMPS output to CFG files for AtomEye viz
-matlab		       MatLab scripts for post-processing LAMMPS output
-micelle2d	       create a data file of small lipid chains in solvent
-moltemplate            Instructions for installing the Moltemplate builder program
-msi2lmp		       use Accelrys Insight code to setup LAMMPS input
-=======
 lmp2arc                convert LAMMPS output to Accelrys Insight format
 lmp2cfg                convert LAMMPS output to CFG files for AtomEye viz
 matlab                 MatLab scripts for post-processing LAMMPS output
 micelle2d              create a data file of small lipid chains in solvent
 moltemplate            Instructions for installing the Moltemplate builder program
 msi2lmp                use Accelrys Insight code to setup LAMMPS input
->>>>>>> 5e3fe197
 phonon                 post-process output of the fix phonon command
 polybond               Python tool for programmable polymer bonding
 pymol_asphere          convert LAMMPS output of ellipsoids to PyMol format
